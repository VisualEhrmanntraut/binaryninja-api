# Copyright (c) 2015-2017 Vector 35 LLC
#
# Permission is hereby granted, free of charge, to any person obtaining a copy
# of this software and associated documentation files (the "Software"), to
# deal in the Software without restriction, including without limitation the
# rights to use, copy, modify, merge, publish, distribute, sublicense, and/or
# sell copies of the Software, and to permit persons to whom the Software is
# furnished to do so, subject to the following conditions:
#
# The above copyright notice and this permission notice shall be included in
# all copies or substantial portions of the Software.
#
# THE SOFTWARE IS PROVIDED "AS IS", WITHOUT WARRANTY OF ANY KIND, EXPRESS OR
# IMPLIED, INCLUDING BUT NOT LIMITED TO THE WARRANTIES OF MERCHANTABILITY,
# FITNESS FOR A PARTICULAR PURPOSE AND NONINFRINGEMENT. IN NO EVENT SHALL THE
# AUTHORS OR COPYRIGHT HOLDERS BE LIABLE FOR ANY CLAIM, DAMAGES OR OTHER
# LIABILITY, WHETHER IN AN ACTION OF CONTRACT, TORT OR OTHERWISE, ARISING
# FROM, OUT OF OR IN CONNECTION WITH THE SOFTWARE OR THE USE OR OTHER DEALINGS
# IN THE SOFTWARE.

max_confidence = 255

import ctypes

# Binary Ninja components
import _binaryninjacore as core
from enums import SymbolType, TypeClass, NamedTypeReferenceClass, InstructionTextTokenType, StructureType, ReferenceType
import callingconvention
import function


class QualifiedName(object):
	def __init__(self, name = []):
		if isinstance(name, str):
			self.name = [name]
		elif isinstance(name, QualifiedName):
			self.name = name.name
		else:
			self.name = name

	def __str__(self):
		return "::".join(self.name)

	def __repr__(self):
		return repr(str(self))

	def __len__(self):
		return len(self.name)

	def __hash__(self):
		return hash(str(self))

	def __eq__(self, other):
		if isinstance(other, str):
			return str(self) == other
		elif isinstance(other, list):
			return self.name == other
		elif isinstance(other, QualifiedName):
			return self.name == other.name
		return False

	def __ne__(self, other):
		return not (self == other)

	def __lt__(self, other):
		if isinstance(other, QualifiedName):
			return self.name < other.name
		return False

	def __le__(self, other):
		if isinstance(other, QualifiedName):
			return self.name <= other.name
		return False

	def __gt__(self, other):
		if isinstance(other, QualifiedName):
			return self.name > other.name
		return False

	def __ge__(self, other):
		if isinstance(other, QualifiedName):
			return self.name >= other.name
		return False

	def __cmp__(self, other):
		if self == other:
			return 0
		if self < other:
			return -1
		return 1

	def __getitem__(self, key):
		return self.name[key]

	def __iter__(self):
		return iter(self.name)

	def _get_core_struct(self):
		result = core.BNQualifiedName()
		name_list = (ctypes.c_char_p * len(self.name))()
		for i in xrange(0, len(self.name)):
			name_list[i] = self.name[i]
		result.name = name_list
		result.nameCount = len(self.name)
		return result

	@classmethod
	def _from_core_struct(cls, name):
		result = []
		for i in xrange(0, name.nameCount):
			result.append(name.name[i])
		return QualifiedName(result)


class Symbol(object):
	"""
	Symbols are defined as one of the following types:

		=========================== ==============================================================
		SymbolType                  Description
		=========================== ==============================================================
		FunctionSymbol              Symbol for Function that exists in the current binary
		ImportAddressSymbol         Symbol defined in the Import Address Table
		ImportedFunctionSymbol      Symbol for Function that is not defined in the current binary
		DataSymbol                  Symbol for Data in the current binary
		ImportedDataSymbol          Symbol for Data that is not defined in the current binary
		=========================== ==============================================================
	"""
	def __init__(self, sym_type, addr, short_name, full_name = None, raw_name = None, handle = None):
		if handle is not None:
			self.handle = core.handle_of_type(handle, core.BNSymbol)
		else:
			if isinstance(sym_type, str):
				sym_type = SymbolType[sym_type]
			if full_name is None:
				full_name = short_name
			if raw_name is None:
				raw_name = full_name
			self.handle = core.BNCreateSymbol(sym_type, short_name, full_name, raw_name, addr)

	def __del__(self):
		core.BNFreeSymbol(self.handle)

	def __eq__(self, value):
		if not isinstance(value, Symbol):
			return False
		return ctypes.addressof(self.handle.contents) == ctypes.addressof(value.handle.contents)

	def __ne__(self, value):
		if not isinstance(value, Symbol):
			return True
		return ctypes.addressof(self.handle.contents) != ctypes.addressof(value.handle.contents)

	@property
	def type(self):
		"""Symbol type (read-only)"""
		return SymbolType(core.BNGetSymbolType(self.handle))

	@property
	def name(self):
		"""Symbol name (read-only)"""
		return core.BNGetSymbolRawName(self.handle)

	@property
	def short_name(self):
		"""Symbol short name (read-only)"""
		return core.BNGetSymbolShortName(self.handle)

	@property
	def full_name(self):
		"""Symbol full name (read-only)"""
		return core.BNGetSymbolFullName(self.handle)

	@property
	def raw_name(self):
		"""Symbol raw name (read-only)"""
		return core.BNGetSymbolRawName(self.handle)

	@property
	def address(self):
		"""Symbol address (read-only)"""
		return core.BNGetSymbolAddress(self.handle)

	@property
	def auto(self):
		return core.BNIsSymbolAutoDefined(self.handle)

	@auto.setter
	def auto(self, value):
		core.BNSetSymbolAutoDefined(self.handle, value)

	def __repr__(self):
		return "<%s: \"%s\" @ %#x>" % (self.type, self.full_name, self.address)

	def __setattr__(self, name, value):
		try:
			object.__setattr__(self, name, value)
		except AttributeError:
			raise AttributeError("attribute '%s' is read only" % name)


class Type(object):
	def __init__(self, handle, confidence = max_confidence):
		self.handle = handle
		self.confidence = confidence

	def __del__(self):
		core.BNFreeType(self.handle)

	def __eq__(self, value):
		if not isinstance(value, Type):
			return False
		return ctypes.addressof(self.handle.contents) == ctypes.addressof(value.handle.contents)

	def __ne__(self, value):
		if not isinstance(value, Type):
			return True
		return ctypes.addressof(self.handle.contents) != ctypes.addressof(value.handle.contents)

	@property
	def type_class(self):
		"""Type class (read-only)"""
		return TypeClass(core.BNGetTypeClass(self.handle))

	@property
	def width(self):
		"""Type width (read-only)"""
		return core.BNGetTypeWidth(self.handle)

	@property
	def alignment(self):
		"""Type alignment (read-only)"""
		return core.BNGetTypeAlignment(self.handle)

	@property
	def signed(self):
		"""Wether type is signed (read-only)"""
		result = core.BNIsTypeSigned(self.handle)
		return BoolWithConfidence(result.value, confidence = result.confidence)

	@property
	def const(self):
		"""Whether type is const (read-only)"""
		result = core.BNIsTypeConst(self.handle)
		return BoolWithConfidence(result.value, confidence = result.confidence)

	@property
	def modified(self):
		"""Whether type is modified (read-only)"""
		return core.BNIsTypeFloatingPoint(self.handle)

	@property
	def target(self):
		"""Target (read-only)"""
		result = core.BNGetChildType(self.handle)
		if not result.type:
			return None
		return Type(result.type, confidence = result.confidence)

	@property
	def element_type(self):
		"""Target (read-only)"""
		result = core.BNGetChildType(self.handle)
		if not result.type:
			return None
		return Type(result.type, confidence = result.confidence)

	@property
	def return_value(self):
		"""Return value (read-only)"""
		result = core.BNGetChildType(self.handle)
		if not result.type:
			return None
		return Type(result.type, confidence = result.confidence)

	@property
	def calling_convention(self):
		"""Calling convention (read-only)"""
		result = core.BNGetTypeCallingConvention(self.handle)
		if not result.convention:
			return None
<<<<<<< HEAD
		return callingconvention.CallingConvention(handle=result)
=======
		return callingconvention.CallingConvention(None, result, confidence = result.confidence)
>>>>>>> 24b09049

	@property
	def parameters(self):
		"""Type parameters list (read-only)"""
		count = ctypes.c_ulonglong()
		params = core.BNGetTypeParameters(self.handle, count)
		result = []
		for i in xrange(0, count.value):
			result.append((Type(core.BNNewTypeReference(params[i].type), confidence = params[i].typeConfidence), params[i].name))
		core.BNFreeTypeParameterList(params, count.value)
		return result

	@property
	def has_variable_arguments(self):
		"""Whether type has variable arguments (read-only)"""
		return core.BNTypeHasVariableArguments(self.handle)

	@property
	def can_return(self):
		"""Whether type can return (read-only)"""
		result = core.BNFunctionTypeCanReturn(self.handle)
		return BoolWithConfidence(result.value, confidence = result.confidence)

	@property
	def structure(self):
		"""Structure of the type (read-only)"""
		result = core.BNGetTypeStructure(self.handle)
		if result is None:
			return None
		return Structure(result)

	@property
	def enumeration(self):
		"""Type enumeration (read-only)"""
		result = core.BNGetTypeEnumeration(self.handle)
		if result is None:
			return None
		return Enumeration(result)

 	@property
	def named_type_reference(self):
		"""Reference to a named type (read-only)"""
		result = core.BNGetTypeNamedTypeReference(self.handle)
		if result is None:
			return None
		return NamedTypeReference(handle = result)

	@property
	def count(self):
		"""Type count (read-only)"""
		return core.BNGetTypeElementCount(self.handle)

	@property
	def offset(self):
		"""Offset into structure (read-only)"""
		return core.BNGetTypeOffset(self.handle)

	def __str__(self):
		return core.BNGetTypeString(self.handle)

	def __repr__(self):
		if self.confidence < max_confidence:
			return "<type: %s, %d%% confidence>" % (str(self), (self.confidence * 100) / max_confidence)
		return "<type: %s>" % str(self)

	def get_string_before_name(self):
		return core.BNGetTypeStringBeforeName(self.handle)

	def get_string_after_name(self):
		return core.BNGetTypeStringAfterName(self.handle)

	@property
	def tokens(self):
		"""Type string as a list of tokens (read-only)"""
		count = ctypes.c_ulonglong()
		tokens = core.BNGetTypeTokens(self.handle, count)
		result = []
		for i in xrange(0, count.value):
			token_type = InstructionTextTokenType(tokens[i].type)
			text = tokens[i].text
			value = tokens[i].value
			size = tokens[i].size
			operand = tokens[i].operand
			context = tokens[i].context
			confidence = tokens[i].confidence
			address = tokens[i].address
			result.append(function.InstructionTextToken(token_type, text, value, size, operand, context, address, confidence))
		core.BNFreeTokenList(tokens, count.value)
		return result

	def get_tokens_before_name(self):
		count = ctypes.c_ulonglong()
		tokens = core.BNGetTypeTokensBeforeName(self.handle, count)
		result = []
		for i in xrange(0, count.value):
			token_type = InstructionTextTokenType(tokens[i].type)
			text = tokens[i].text
			value = tokens[i].value
			size = tokens[i].size
			operand = tokens[i].operand
			context = tokens[i].context
			confidence = tokens[i].confidence
			address = tokens[i].address
			result.append(function.InstructionTextToken(token_type, text, value, size, operand, context, address, confidence))
		core.BNFreeTokenList(tokens, count.value)
		return result

	def get_tokens_after_name(self):
		count = ctypes.c_ulonglong()
		tokens = core.BNGetTypeTokensAfterName(self.handle, count)
		result = []
		for i in xrange(0, count.value):
			token_type = InstructionTextTokenType(tokens[i].type)
			text = tokens[i].text
			value = tokens[i].value
			size = tokens[i].size
			operand = tokens[i].operand
			context = tokens[i].context
			confidence = tokens[i].confidence
			address = tokens[i].address
			result.append(function.InstructionTextToken(token_type, text, value, size, operand, context, address, confidence))
		core.BNFreeTokenList(tokens, count.value)
		return result

	@classmethod
	def void(cls):
		return Type(core.BNCreateVoidType())

	@classmethod
	def bool(self):
		return Type(core.BNCreateBoolType())

	@classmethod
	def int(self, width, sign = None, altname=""):
		"""
		``int`` class method for creating an int Type.

		:param int width: width of the integer in bytes
		:param bool sign: optional variable representing signedness
		"""
		if sign is None:
			sign = BoolWithConfidence(True, confidence = 0)
		elif not isinstance(sign, BoolWithConfidence):
			sign = BoolWithConfidence(sign)

		sign_conf = core.BNBoolWithConfidence()
		sign_conf.value = sign.value
		sign_conf.confidence = sign.confidence

		return Type(core.BNCreateIntegerType(width, sign_conf, altname))

	@classmethod
	def float(self, width):
		return Type(core.BNCreateFloatType(width))

	@classmethod
	def structure_type(self, structure_type):
		return Type(core.BNCreateStructureType(structure_type.handle))

	@classmethod
	def named_type(self, named_type, width = 0, align = 1):
		return Type(core.BNCreateNamedTypeReference(named_type.handle, width, align))

	@classmethod
	def named_type_from_type_and_id(self, type_id, name, t):
		name = QualifiedName(name)._get_core_struct()
		if t is not None:
			t = t.handle
		return Type(core.BNCreateNamedTypeReferenceFromTypeAndId(type_id, name, t))

	@classmethod
	def named_type_from_type(self, name, t):
		name = QualifiedName(name)._get_core_struct()
		if t is not None:
			t = t.handle
		return Type(core.BNCreateNamedTypeReferenceFromTypeAndId("", name, t))

	@classmethod
	def named_type_from_registered_type(self, view, name):
		name = QualifiedName(name)._get_core_struct()
		return Type(core.BNCreateNamedTypeReferenceFromType(view.handle, name))

	@classmethod
	def enumeration_type(self, arch, e, width=None):
		if width is None:
			width = arch.default_int_size
		return Type(core.BNCreateEnumerationType(e.handle, width))

	@classmethod
	def pointer(self, arch, t, const=None, volatile=None, ref_type=None):
		if const is None:
			const = BoolWithConfidence(False, confidence = 0)
		elif not isinstance(const, BoolWithConfidence):
			const = BoolWithConfidence(const)

		if volatile is None:
			volatile = BoolWithConfidence(False, confidence = 0)
		elif not isinstance(volatile, BoolWithConfidence):
			volatile = BoolWithConfidence(volatile)

		if ref_type is None:
			ref_type = ReferenceType.PointerReferenceType

		type_conf = core.BNTypeWithConfidence()
		type_conf.type = t.handle
		type_conf.confidence = t.confidence

		const_conf = core.BNBoolWithConfidence()
		const_conf.value = const.value
		const_conf.confidence = const.confidence

		volatile_conf = core.BNBoolWithConfidence()
		volatile_conf.value = volatile.value
		volatile_conf.confidence = volatile.confidence

		return Type(core.BNCreatePointerType(arch.handle, type_conf, const_conf, volatile_conf, ref_type))

	@classmethod
	def array(self, t, count):
		type_conf = core.BNTypeWithConfidence()
		type_conf.type = t.handle
		type_conf.confidence = t.confidence
		return Type(core.BNCreateArrayType(type_conf, count))

	@classmethod
	def function(self, ret, params, calling_convention=None, variable_arguments=False):
		"""
		``function`` class method for creating an function Type.

		:param Type ret: width of the integer in bytes
		:param list(Type) params: list of parameter Types
		:param CallingConvention calling_convention: optional argument for function calling convention
		:param bool variable_arguments: optional argument for functions that have a variable number of arguments
		"""
		param_buf = (core.BNNameAndType * len(params))()
		for i in xrange(0, len(params)):
			if isinstance(params[i], Type):
				param_buf[i].name = ""
				param_buf[i].type = params[i].handle
				param_buf[i].typeConfidence = params[i].confidence
			else:
				param_buf[i].name = params[i][1]
				param_buf[i].type = params[i][0].handle
				param_buf[i].typeConfidence = params[i][0].confidence

		ret_conf = core.BNTypeWithConfidence()
		ret_conf.type = ret.handle
		ret_conf.confidence = ret.confidence

		conv_conf = core.BNCallingConventionWithConfidence()
		if calling_convention is None:
			conv_conf.convention = None
			conv_conf.confidence = 0
		else:
			conv_conf.convention = calling_convention.handle
			conv_conf.confidence = calling_convention.confidence

		return Type(core.BNCreateFunctionType(ret_conf, conv_conf, param_buf, len(params),
			variable_arguments))

	@classmethod
	def generate_auto_type_id(self, source, name):
		name = QualifiedName(name)._get_core_struct()
		return core.BNGenerateAutoTypeId(source, name)

	@classmethod
	def generate_auto_demangled_type_id(self, name):
		name = QualifiedName(name)._get_core_struct()
		return core.BNGenerateAutoDemangledTypeId(name)

	@classmethod
	def get_auto_demanged_type_id_source(self):
		return core.BNGetAutoDemangledTypeIdSource()

	def with_confidence(self, confidence):
		return Type(handle = core.BNNewTypeReference(self.handle), confidence = confidence)

	def __setattr__(self, name, value):
		try:
			object.__setattr__(self, name, value)
		except AttributeError:
			raise AttributeError("attribute '%s' is read only" % name)


class BoolWithConfidence(object):
	def __init__(self, value, confidence = max_confidence):
		self.value = value
		self.confidence = confidence

	def __str__(self):
		return str(self.value)

	def __repr__(self):
		return repr(self.value)

	def __bool__(self):
		return self.value

	def __nonzero__(self):
		return self.value


class ReferenceTypeWithConfidence(object):
	def __init__(self, value, confidence = max_confidence):
		self.value = value
		self.confidence = confidence

	def __str__(self):
		return str(self.value)

	def __repr__(self):
		return repr(self.value)


class NamedTypeReference(object):
	def __init__(self, type_class = NamedTypeReferenceClass.UnknownNamedTypeClass, type_id = None, name = None, handle = None):
		if handle is None:
			self.handle = core.BNCreateNamedType()
			core.BNSetTypeReferenceClass(self.handle, type_class)
			if type_id is not None:
				core.BNSetTypeReferenceId(self.handle, type_id)
			if name is not None:
				name = QualifiedName(name)._get_core_struct()
				core.BNSetTypeReferenceName(self.handle, name)
		else:
			self.handle = handle

	def __del__(self):
		core.BNFreeNamedTypeReference(self.handle)

	def __eq__(self, value):
		if not isinstance(value, NamedTypeReference):
			return False
		return ctypes.addressof(self.handle.contents) == ctypes.addressof(value.handle.contents)

	def __ne__(self, value):
		if not isinstance(value, NamedTypeReference):
			return True
		return ctypes.addressof(self.handle.contents) != ctypes.addressof(value.handle.contents)

	@property
	def type_class(self):
		return NamedTypeReferenceClass(core.BNGetTypeReferenceClass(self.handle))

	@type_class.setter
	def type_class(self, value):
		core.BNSetTypeReferenceClass(self.handle, value)

	@property
	def type_id(self):
		return core.BNGetTypeReferenceId(self.handle)

	@type_id.setter
	def type_id(self, value):
		core.BNSetTypeReferenceId(self.handle, value)

	@property
	def name(self):
		name = core.BNGetTypeReferenceName(self.handle)
		result = QualifiedName._from_core_struct(name)
		core.BNFreeQualifiedName(name)
		return result

	@name.setter
	def name(self, value):
		value = QualifiedName(value)._get_core_struct()
		core.BNSetTypeReferenceName(self.handle, value)

	def __repr__(self):
		if self.type_class == NamedTypeReferenceClass.TypedefNamedTypeClass:
			return "<named type: typedef %s>" % str(self.name)
		if self.type_class == NamedTypeReferenceClass.StructNamedTypeClass:
			return "<named type: struct %s>" % str(self.name)
		if self.type_class == NamedTypeReferenceClass.UnionNamedTypeClass:
			return "<named type: union %s>" % str(self.name)
		if self.type_class == NamedTypeReferenceClass.EnumNamedTypeClass:
			return "<named type: enum %s>" % str(self.name)
		return "<named type: unknown %s>" % str(self.name)

	@classmethod
	def generate_auto_type_ref(self, type_class, source, name):
		type_id = Type.generate_auto_type_id(source, name)
		return NamedTypeReference(type_class, type_id, name)

	@classmethod
	def generate_auto_demangled_type_ref(self, type_class, name):
		type_id = Type.generate_auto_demangled_type_id(name)
		return NamedTypeReference(type_class, type_id, name)


class StructureMember(object):
	def __init__(self, t, name, offset):
		self.type = t
		self.name = name
		self.offset = offset

	def __repr__(self):
		if len(self.name) == 0:
			return "<member: %s, offset %#x>" % (str(self.type), self.offset)
		return "<%s %s%s, offset %#x>" % (self.type.get_string_before_name(), self.name,
							 self.type.get_string_after_name(), self.offset)


class Structure(object):
	def __init__(self, handle=None):
		if handle is None:
			self.handle = core.BNCreateStructure()
		else:
			self.handle = handle

	def __del__(self):
		core.BNFreeStructure(self.handle)

	def __eq__(self, value):
		if not isinstance(value, Structure):
			return False
		return ctypes.addressof(self.handle.contents) == ctypes.addressof(value.handle.contents)

	def __ne__(self, value):
		if not isinstance(value, Structure):
			return True
		return ctypes.addressof(self.handle.contents) != ctypes.addressof(value.handle.contents)

	@property
	def members(self):
		"""Structure member list (read-only)"""
		count = ctypes.c_ulonglong()
		members = core.BNGetStructureMembers(self.handle, count)
		result = []
		for i in xrange(0, count.value):
			result.append(StructureMember(Type(core.BNNewTypeReference(members[i].type), confidence = members[i].typeConfidence),
				members[i].name, members[i].offset))
		core.BNFreeStructureMemberList(members, count.value)
		return result

	@property
	def width(self):
		"""Structure width"""
		return core.BNGetStructureWidth(self.handle)

	@width.setter
	def width(self, new_width):
		core.BNSetStructureWidth(self.handle, new_width)

	@property
	def alignment(self):
		"""Structure alignment"""
		return core.BNGetStructureAlignment(self.handle)

	@alignment.setter
	def alignment(self, align):
		core.BNSetStructureAlignment(self.handle, align)

	@property
	def packed(self):
		return core.BNIsStructurePacked(self.handle)

	@packed.setter
	def packed(self, value):
		core.BNSetStructurePacked(self.handle, value)

	@property
	def union(self):
		return core.BNIsStructureUnion(self.handle)

	@property
	def type(self):
		return StructureType(core.BNGetStructureType(self.handle))

	@type.setter
	def type(self, value):
		core.BNSetStructureType(self.handle, value)

	def __setattr__(self, name, value):
		try:
			object.__setattr__(self, name, value)
		except AttributeError:
			raise AttributeError("attribute '%s' is read only" % name)

	def __repr__(self):
		return "<struct: size %#x>" % self.width

	def append(self, t, name = ""):
		tc = core.BNTypeWithConfidence()
		tc.type = t.handle
		tc.confidence = t.confidence
		core.BNAddStructureMember(self.handle, tc, name)

	def insert(self, offset, t, name = ""):
		tc = core.BNTypeWithConfidence()
		tc.type = t.handle
		tc.confidence = t.confidence
		core.BNAddStructureMemberAtOffset(self.handle, tc, name, offset)

	def remove(self, i):
		core.BNRemoveStructureMember(self.handle, i)

	def replace(self, i, t, name = ""):
		tc = core.BNTypeWithConfidence()
		tc.type = t.handle
		tc.confidence = t.confidence
		core.BNReplaceStructureMember(self.handle, i, tc, name)


class EnumerationMember(object):
	def __init__(self, name, value, default):
		self.name = name
		self.value = value
		self.default = default

	def __repr__(self):
		return "<%s = %#x>" % (self.name, self.value)


class Enumeration(object):
	def __init__(self, handle=None):
		if handle is None:
			self.handle = core.BNCreateEnumeration()
		else:
			self.handle = handle

	def __del__(self):
		core.BNFreeEnumeration(self.handle)

	def __eq__(self, value):
		if not isinstance(value, Enumeration):
			return False
		return ctypes.addressof(self.handle.contents) == ctypes.addressof(value.handle.contents)

	def __ne__(self, value):
		if not isinstance(value, Enumeration):
			return True
		return ctypes.addressof(self.handle.contents) != ctypes.addressof(value.handle.contents)

	@property
	def members(self):
		"""Enumeration member list (read-only)"""
		count = ctypes.c_ulonglong()
		members = core.BNGetEnumerationMembers(self.handle, count)
		result = []
		for i in xrange(0, count.value):
			result.append(EnumerationMember(members[i].name, members[i].value, members[i].isDefault))
		core.BNFreeEnumerationMemberList(members, count.value)
		return result

	def __setattr__(self, name, value):
		try:
			object.__setattr__(self, name, value)
		except AttributeError:
			raise AttributeError("attribute '%s' is read only" % name)

	def __repr__(self):
		return "<enum: %s>" % repr(self.members)

	def append(self, name, value = None):
		if value is None:
			core.BNAddEnumerationMember(self.handle, name)
		else:
			core.BNAddEnumerationMemberWithValue(self.handle, name, value)

	def remove(self, i):
		core.BNRemoveEnumerationMember(self.handle, i)

	def replace(self, i, name, value):
		core.BNReplaceEnumerationMember(self.handle, i, name, value)


class TypeParserResult(object):
	def __init__(self, types, variables, functions):
		self.types = types
		self.variables = variables
		self.functions = functions

	def __repr__(self):
		return "<types: %s, variables: %s, functions: %s>" % (self.types, self.variables, self.functions)


def preprocess_source(source, filename=None, include_dirs=[]):
	"""
	``preprocess_source`` run the C preprocessor on the given source or source filename.

	:param str source: source to preprocess
	:param str filename: optional filename to preprocess
	:param list(str) include_dirs: list of string directorires to use as include directories.
	:return: returns a tuple of (preprocessed_source, error_string)
	:rtype: tuple(str,str)
	:Example:

		>>> source = "#define TEN 10\\nint x[TEN];\\n"
		>>> preprocess_source(source)
		('#line 1 "input"\\n\\n#line 2 "input"\\n int x [ 10 ] ;\\n', '')
		>>>
	"""
	if filename is None:
		filename = "input"
	dir_buf = (ctypes.c_char_p * len(include_dirs))()
	for i in xrange(0, len(include_dirs)):
		dir_buf[i] = str(include_dirs[i])
	output = ctypes.c_char_p()
	errors = ctypes.c_char_p()
	result = core.BNPreprocessSource(source, filename, output, errors, dir_buf, len(include_dirs))
	output_str = output.value
	error_str = errors.value
	core.BNFreeString(ctypes.cast(output, ctypes.POINTER(ctypes.c_byte)))
	core.BNFreeString(ctypes.cast(errors, ctypes.POINTER(ctypes.c_byte)))
	if result:
		return (output_str, error_str)
	return (None, error_str)<|MERGE_RESOLUTION|>--- conflicted
+++ resolved
@@ -279,11 +279,7 @@
 		result = core.BNGetTypeCallingConvention(self.handle)
 		if not result.convention:
 			return None
-<<<<<<< HEAD
-		return callingconvention.CallingConvention(handle=result)
-=======
-		return callingconvention.CallingConvention(None, result, confidence = result.confidence)
->>>>>>> 24b09049
+		return callingconvention.CallingConvention(None, handle = result, confidence = result.confidence)
 
 	@property
 	def parameters(self):
