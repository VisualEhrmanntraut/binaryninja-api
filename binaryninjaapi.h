// Copyright (c) 2015-2017 Vector 35 LLC
//
// Permission is hereby granted, free of charge, to any person obtaining a copy
// of this software and associated documentation files (the "Software"), to
// deal in the Software without restriction, including without limitation the
// rights to use, copy, modify, merge, publish, distribute, sublicense, and/or
// sell copies of the Software, and to permit persons to whom the Software is
// furnished to do so, subject to the following conditions:
//
// The above copyright notice and this permission notice shall be included in
// all copies or substantial portions of the Software.
//
// THE SOFTWARE IS PROVIDED "AS IS", WITHOUT WARRANTY OF ANY KIND, EXPRESS OR
// IMPLIED, INCLUDING BUT NOT LIMITED TO THE WARRANTIES OF MERCHANTABILITY,
// FITNESS FOR A PARTICULAR PURPOSE AND NONINFRINGEMENT. IN NO EVENT SHALL THE
// AUTHORS OR COPYRIGHT HOLDERS BE LIABLE FOR ANY CLAIM, DAMAGES OR OTHER
// LIABILITY, WHETHER IN AN ACTION OF CONTRACT, TORT OR OTHERWISE, ARISING
// FROM, OUT OF OR IN CONNECTION WITH THE SOFTWARE OR THE USE OR OTHER DEALINGS
// IN THE SOFTWARE.

#pragma once
#ifdef WIN32
#define NOMINMAX
#include <windows.h>
#endif
#include <stddef.h>
#include <string>
#include <vector>
#include <map>
#include <unordered_map>
#include <exception>
#include <functional>
#include <set>
#include <mutex>
#include <memory>
#include <cstdint>
#include "binaryninjacore.h"
#include "json/json.h"

#ifdef _MSC_VER
#define NOEXCEPT
#else
#define NOEXCEPT noexcept
#endif


namespace BinaryNinja
{
	class RefCountObject
	{
	public:
		int m_refs;
		RefCountObject(): m_refs(0) {}
		virtual ~RefCountObject() {}

		RefCountObject* GetObject() { return this; }
		static RefCountObject* GetObject(RefCountObject* obj) { return obj; }

		void AddRef()
		{
#ifdef WIN32
			InterlockedIncrement((LONG*)&m_refs);
#else
			__sync_fetch_and_add(&m_refs, 1);
#endif
		}

		void Release()
		{
#ifdef WIN32
			if (InterlockedDecrement((LONG*)&m_refs) == 0)
				delete this;
#else
			if (__sync_fetch_and_add(&m_refs, -1) == 1)
				delete this;
#endif
		}
	};

	template <class T, T* (*AddObjectReference)(T*), void (*FreeObjectReference)(T*)>
	class CoreRefCountObject
	{
		void AddRefInternal()
		{
#ifdef WIN32
			InterlockedIncrement((LONG*)&m_refs);
#else
			__sync_fetch_and_add(&m_refs, 1);
#endif
		}

		void ReleaseInternal()
		{
#ifdef WIN32
			if (InterlockedDecrement((LONG*)&m_refs) == 0)
				delete this;
#else
			if (__sync_fetch_and_add(&m_refs, -1) == 1)
				delete this;
#endif
		}

	public:
		int m_refs;
		T* m_object;
		CoreRefCountObject(): m_refs(0), m_object(nullptr) {}
		virtual ~CoreRefCountObject() {}

		T* GetObject() const { return m_object; }

		static T* GetObject(CoreRefCountObject* obj)
		{
			if (!obj)
				return nullptr;
			return obj->GetObject();
		}

		void AddRef()
		{
			if (m_object && (m_refs != 0))
				AddObjectReference(m_object);
			AddRefInternal();
		}

		void Release()
		{
			if (m_object)
				FreeObjectReference(m_object);
			ReleaseInternal();
		}

		void AddRefForRegistration()
		{
			AddRefInternal();
		}

		void ReleaseForRegistration()
		{
			m_object = nullptr;
			ReleaseInternal();
		}
	};

	template <class T>
	class StaticCoreRefCountObject
	{
		void AddRefInternal()
		{
#ifdef WIN32
			InterlockedIncrement((LONG*)&m_refs);
#else
			__sync_fetch_and_add(&m_refs, 1);
#endif
		}

		void ReleaseInternal()
		{
#ifdef WIN32
			if (InterlockedDecrement((LONG*)&m_refs) == 0)
				delete this;
#else
			if (__sync_fetch_and_add(&m_refs, -1) == 1)
				delete this;
#endif
		}

	public:
		int m_refs;
		T* m_object;
		StaticCoreRefCountObject(): m_refs(0), m_object(nullptr) {}
		virtual ~StaticCoreRefCountObject() {}

		T* GetObject() const { return m_object; }

		static T* GetObject(StaticCoreRefCountObject* obj)
		{
			if (!obj)
				return nullptr;
			return obj->GetObject();
		}

		void AddRef()
		{
			AddRefInternal();
		}

		void Release()
		{
			ReleaseInternal();
		}

		void AddRefForRegistration()
		{
			AddRefInternal();
		}
	};

	template <class T>
	class Ref
	{
		T* m_obj;

	public:
		Ref<T>(): m_obj(NULL)
		{
		}

		Ref<T>(T* obj): m_obj(obj)
		{
			if (m_obj)
				m_obj->AddRef();
		}

		Ref<T>(const Ref<T>& obj): m_obj(obj.m_obj)
		{
			if (m_obj)
				m_obj->AddRef();
		}

		~Ref<T>()
		{
			if (m_obj)
				m_obj->Release();
		}

		Ref<T>& operator=(const Ref<T>& obj)
		{
			T* oldObj = m_obj;
			m_obj = obj.m_obj;
			if (m_obj)
				m_obj->AddRef();
			if (oldObj)
				oldObj->Release();
			return *this;
		}

		Ref<T>& operator=(T* obj)
		{
			T* oldObj = m_obj;
			m_obj = obj;
			if (m_obj)
				m_obj->AddRef();
			if (oldObj)
				oldObj->Release();
			return *this;
		}

		operator T*() const
		{
			return m_obj;
		}

		T* operator->() const
		{
			return m_obj;
		}

		T& operator*() const
		{
			return *m_obj;
		}

		bool operator!() const
		{
			return m_obj == NULL;
		}

		bool operator==(const T* obj) const
		{
			return T::GetObject(m_obj) == T::GetObject(obj);
		}

		bool operator==(const Ref<T>& obj) const
		{
			return T::GetObject(m_obj) == T::GetObject(obj.m_obj);
		}

		bool operator!=(const T* obj) const
		{
			return T::GetObject(m_obj) != T::GetObject(obj);
		}

		bool operator!=(const Ref<T>& obj) const
		{
			return T::GetObject(m_obj) != T::GetObject(obj.m_obj);
		}

		bool operator<(const T* obj) const
		{
			return T::GetObject(m_obj) < T::GetObject(obj);
		}

		bool operator<(const Ref<T>& obj) const
		{
			return T::GetObject(m_obj) < T::GetObject(obj.m_obj);
		}

		T* GetPtr() const
		{
			return m_obj;
		}
	};

	class ConfidenceBase
	{
	protected:
		uint8_t m_confidence;

	public:
		ConfidenceBase(): m_confidence(0)
		{
		}

		ConfidenceBase(uint8_t conf): m_confidence(conf)
		{
		}

		static uint8_t Combine(uint8_t a, uint8_t b)
		{
			uint8_t result = (uint8_t)(((uint32_t)a * (uint32_t)b) / BN_FULL_CONFIDENCE);
			if ((a >= BN_MINIMUM_CONFIDENCE) && (b >= BN_MINIMUM_CONFIDENCE) &&
				(result < BN_MINIMUM_CONFIDENCE))
				result = BN_MINIMUM_CONFIDENCE;
			return result;
		}

		uint8_t GetConfidence() const { return m_confidence; }
		uint8_t GetCombinedConfidence(uint8_t base) const { return Combine(m_confidence, base); }
		void SetConfidence(uint8_t conf) { m_confidence = conf; }
		bool IsUnknown() const { return m_confidence == 0; }
	};

	template <class T>
	class Confidence: public ConfidenceBase
	{
		T m_value;

	public:
		Confidence()
		{
		}

		Confidence(const T& value): ConfidenceBase(BN_FULL_CONFIDENCE), m_value(value)
		{
		}

		Confidence(const T& value, uint8_t conf): ConfidenceBase(conf), m_value(value)
		{
		}

		Confidence(const Confidence<T>& v): ConfidenceBase(v.m_confidence), m_value(v.m_value)
		{
		}

		operator T() const { return m_value; }
		T* operator->() { return &m_value; }
		const T* operator->() const { return &m_value; }

		// This MUST be a copy. There are subtle compiler scoping bugs that will cause nondeterministic failures
		// when using one of these objects as a temporary if a reference is returned here. Unfortunately, this has
		// negative performance implications. Make a local copy first if the template argument is a complex
		// object and it is needed repeatedly.
		T GetValue() const { return m_value; }

		void SetValue(const T& value) { m_value = value; }

		Confidence<T>& operator=(const Confidence<T>& v)
		{
			m_value = v.m_value;
			m_confidence = v.m_confidence;
			return *this;
		}

		Confidence<T>& operator=(const T& value)
		{
			m_value = value;
			m_confidence = BN_FULL_CONFIDENCE;
			return *this;
		}

		bool operator<(const Confidence<T>& a) const
		{
			if (m_value < a.m_value)
				return true;
			if (a.m_value < m_value)
				return false;
			return m_confidence < a.m_confidence;
		}

		bool operator==(const Confidence<T>& a) const
		{
			if (m_confidence != a.m_confidence)
				return false;
			return m_confidence == a.m_confidence;
		}

		bool operator!=(const Confidence<T>& a) const
		{
			return !(*this == a);
		}
	};

	template <class T>
	class Confidence<Ref<T>>: public ConfidenceBase
	{
		Ref<T> m_value;

	public:
		Confidence()
		{
		}

		Confidence(T* value): ConfidenceBase(value ? BN_FULL_CONFIDENCE : 0), m_value(value)
		{
		}

		Confidence(T* value, uint8_t conf): ConfidenceBase(conf), m_value(value)
		{
		}

		Confidence(const Ref<T>& value): ConfidenceBase(value ? BN_FULL_CONFIDENCE : 0), m_value(value)
		{
		}

		Confidence(const Ref<T>& value, uint8_t conf): ConfidenceBase(conf), m_value(value)
		{
		}

		Confidence(const Confidence<Ref<T>>& v): ConfidenceBase(v.m_confidence), m_value(v.m_value)
		{
		}

		operator Ref<T>() const { return m_value; }
		operator T*() const { return m_value.GetPtr(); }
		T* operator->() const { return m_value.GetPtr(); }
		bool operator!() const { return !m_value; }

		const Ref<T>& GetValue() const { return m_value; }
		void SetValue(T* value) { m_value = value; }
		void SetValue(const Ref<T>& value) { m_value = value; }

		Confidence<Ref<T>>& operator=(const Confidence<Ref<T>>& v)
		{
			m_value = v.m_value;
			m_confidence = v.m_confidence;
			return *this;
		}

		Confidence<Ref<T>>& operator=(T* value)
		{
			m_value = value;
			m_confidence = value ? BN_FULL_CONFIDENCE : 0;
			return *this;
		}

		Confidence<Ref<T>>& operator=(const Ref<T>& value)
		{
			m_value = value;
			m_confidence = value ? BN_FULL_CONFIDENCE : 0;
			return *this;
		}

		bool operator<(const Confidence<Ref<T>>& a) const
		{
			if (m_value < a.m_value)
				return true;
			if (a.m_value < m_value)
				return false;
			return m_confidence < a.m_confidence;
		}

		bool operator==(const Confidence<Ref<T>>& a) const
		{
			if (m_confidence != a.m_confidence)
				return false;
			return m_confidence == a.m_confidence;
		}

		bool operator!=(const Confidence<Ref<T>>& a) const
		{
			return !(*this == a);
		}
	};

	class LogListener
	{
		static void LogMessageCallback(void* ctxt, BNLogLevel level, const char* msg);
		static void CloseLogCallback(void* ctxt);
		static BNLogLevel GetLogLevelCallback(void* ctxt);

	public:
		virtual ~LogListener() {}

		static void RegisterLogListener(LogListener* listener);
		static void UnregisterLogListener(LogListener* listener);
		static void UpdateLogListeners();

		virtual void LogMessage(BNLogLevel level, const std::string& msg) = 0;
		virtual void CloseLog() {}
		virtual BNLogLevel GetLogLevel() { return WarningLog; }
	};

	class Architecture;
	class BackgroundTask;
	class Platform;
	class Type;
	class DataBuffer;
	class MainThreadAction;
	class MainThreadActionHandler;
	class InteractionHandler;
	class QualifiedName;
	class FlowGraph;
	class ReportCollection;
	struct FormInputField;

	/*! Logs to the error console with the given BNLogLevel.

		\param level BNLogLevel debug log level
		\param fmt C-style format string.
		\param ... Variable arguments corresponding to the format string.
	 */
	void Log(BNLogLevel level, const char* fmt, ...);

	/*! LogDebug only writes text to the error console if the console is set to log level: DebugLog
		Log level DebugLog is the most verbose logging level.

		\param fmt C-style format string.
		\param ... Variable arguments corresponding to the format string.
	 */
	void LogDebug(const char* fmt, ...);

	/*! LogInfo always writes text to the error console, and corresponds to the log level: InfoLog.
		Log level InfoLog is the second most verbose logging level.

		\param fmt C-style format string.
		\param ... Variable arguments corresponding to the format string.
	 */
	void LogInfo(const char* fmt, ...);

	/*! LogWarn writes text to the error console including a warning icon,
		and also shows a warning icon in the bottom pane. LogWarn corresponds to the log level: WarningLog.

		\param fmt C-style format string.
		\param ... Variable arguments corresponding to the format string.
	 */
	void LogWarn(const char* fmt, ...);

	/*! LogError writes text to the error console and pops up the error console. Additionall,
		Errors in the console log include a error icon. LogError corresponds to the log level: ErrorLog.

		\param fmt C-style format string.
		\param ... Variable arguments corresponding to the format string.
	 */
	void LogError(const char* fmt, ...);

	/*! LogAlert pops up a message box displaying the alert message and logs to the error console.
		LogAlert corresponds to the log level: AlertLog.

		\param fmt C-style format string.
		\param ... Variable arguments corresponding to the format string.
	 */
	void LogAlert(const char* fmt, ...);

	void LogToStdout(BNLogLevel minimumLevel);
	void LogToStderr(BNLogLevel minimumLevel);
	bool LogToFile(BNLogLevel minimumLevel, const std::string& path, bool append = false);
	void CloseLogs();

	std::string EscapeString(const std::string& s);
	std::string UnescapeString(const std::string& s);

	bool PreprocessSource(const std::string& source, const std::string& fileName,
	                      std::string& output, std::string& errors,
	                      const std::vector<std::string>& includeDirs = std::vector<std::string>());

	void InitCorePlugins();
	void InitUserPlugins();
	void InitRepoPlugins();

	std::string GetBundledPluginDirectory();
	void SetBundledPluginDirectory(const std::string& path);
	std::string GetUserDirectory();

	std::string GetSettingsFileName();
	std::string GetRepositoriesDirectory();
	std::string GetInstallDirectory();
	std::string GetUserPluginDirectory();

	std::string GetPathRelativeToBundledPluginDirectory(const std::string& path);
	std::string GetPathRelativeToUserPluginDirectory(const std::string& path);

	bool ExecuteWorkerProcess(const std::string& path, const std::vector<std::string>& args, const DataBuffer& input,
	                          std::string& output, std::string& errors, bool stdoutIsText=false, bool stderrIsText=true);

	std::string GetVersionString();
	std::string GetLicensedUserEmail();
	std::string GetProduct();
	std::string GetProductType();
	std::string GetSerialNumber();
	int GetLicenseCount();
	bool IsUIEnabled();
	uint32_t GetBuildId();

	bool AreAutoUpdatesEnabled();
	void SetAutoUpdatesEnabled(bool enabled);
	uint64_t GetTimeSinceLastUpdateCheck();
	void UpdatesChecked();

	std::string GetActiveUpdateChannel();
	void SetActiveUpdateChannel(const std::string& channel);

	void SetCurrentPluginLoadOrder(BNPluginLoadOrder order);
	void AddRequiredPluginDependency(const std::string& name);
	void AddOptionalPluginDependency(const std::string& name);
	bool DemangleMS(Architecture* arch,
	                const std::string& mangledName,
	                Type** outType,
	                QualifiedName& outVarName);
	bool DemangleGNU3(Architecture* arch,
	                  const std::string& mangledName,
	                  Type** outType,
	                  QualifiedName& outVarName);

	void RegisterMainThread(MainThreadActionHandler* handler);
	Ref<MainThreadAction> ExecuteOnMainThread(const std::function<void()>& action);
	void ExecuteOnMainThreadAndWait(const std::function<void()>& action);

	void WorkerEnqueue(const std::function<void()>& action);
	void WorkerEnqueue(RefCountObject* owner, const std::function<void()>& action);
	void WorkerPriorityEnqueue(const std::function<void()>& action);
	void WorkerPriorityEnqueue(RefCountObject* owner, const std::function<void()>& action);
	void WorkerInteractiveEnqueue(const std::function<void()>& action);
	void WorkerInteractiveEnqueue(RefCountObject* owner, const std::function<void()>& action);

	size_t GetWorkerThreadCount();
	void SetWorkerThreadCount(size_t count);

	std::string MarkdownToHTML(const std::string& contents);

	void RegisterInteractionHandler(InteractionHandler* handler);

	void ShowPlainTextReport(const std::string& title, const std::string& contents);
	void ShowMarkdownReport(const std::string& title, const std::string& contents,
		const std::string& plainText = "");
	void ShowHTMLReport(const std::string& title, const std::string& contents,
		const std::string& plainText = "");
	void ShowGraphReport(const std::string& title, FlowGraph* graph);
	void ShowReportCollection(const std::string& title, ReportCollection* reports);

	bool GetTextLineInput(std::string& result, const std::string& prompt, const std::string& title);
	bool GetIntegerInput(int64_t& result, const std::string& prompt, const std::string& title);
	bool GetAddressInput(uint64_t& result, const std::string& prompt, const std::string& title);
	bool GetChoiceInput(size_t& idx, const std::string& prompt, const std::string& title,
		const std::vector<std::string>& choices);
	bool GetOpenFileNameInput(std::string& result, const std::string& prompt, const std::string& ext = "");
	bool GetSaveFileNameInput(std::string& result, const std::string& prompt, const std::string& ext = "",
		const std::string& defaultName = "");
	bool GetDirectoryNameInput(std::string& result, const std::string& prompt, const std::string& defaultName = "");
	bool GetFormInput(std::vector<FormInputField>& fields, const std::string& title);

	BNMessageBoxButtonResult ShowMessageBox(const std::string& title, const std::string& text,
		BNMessageBoxButtonSet buttons = OKButtonSet, BNMessageBoxIcon icon = InformationIcon);

	std::string GetUniqueIdentifierString();

	class DataBuffer
	{
		BNDataBuffer* m_buffer;

	public:
		DataBuffer();
		DataBuffer(size_t len);
		DataBuffer(const void* data, size_t len);
		DataBuffer(const DataBuffer& buf);
		DataBuffer(BNDataBuffer* buf);
		~DataBuffer();

		DataBuffer& operator=(const DataBuffer& buf);

		BNDataBuffer* GetBufferObject() const { return m_buffer; }

		void* GetData();
		const void* GetData() const;
		void* GetDataAt(size_t offset);
		const void* GetDataAt(size_t offset) const;
		size_t GetLength() const;

		void SetSize(size_t len);
		void Clear();
		void Append(const void* data, size_t len);
		void Append(const DataBuffer& buf);
		void AppendByte(uint8_t val);

		DataBuffer GetSlice(size_t start, size_t len);

		uint8_t& operator[](size_t offset);
		const uint8_t& operator[](size_t offset) const;

		std::string ToEscapedString() const;
		static DataBuffer FromEscapedString(const std::string& src);
		std::string ToBase64() const;
		static DataBuffer FromBase64(const std::string& src);

		bool ZlibCompress(DataBuffer& output) const;
		bool ZlibDecompress(DataBuffer& output) const;
	};

	class TemporaryFile: public CoreRefCountObject<BNTemporaryFile, BNNewTemporaryFileReference, BNFreeTemporaryFile>
	{
	public:
		TemporaryFile();
		TemporaryFile(const DataBuffer& contents);
		TemporaryFile(const std::string& contents);
		TemporaryFile(BNTemporaryFile* file);

		bool IsValid() const { return m_object != nullptr; }
		std::string GetPath() const;
		DataBuffer GetContents();
	};

	class NavigationHandler
	{
	private:
		BNNavigationHandler m_callbacks;

		static char* GetCurrentViewCallback(void* ctxt);
		static uint64_t GetCurrentOffsetCallback(void* ctxt);
		static bool NavigateCallback(void* ctxt, const char* view, uint64_t offset);

	public:
		NavigationHandler();
		virtual ~NavigationHandler() {}

		BNNavigationHandler* GetCallbacks() { return &m_callbacks; }

		virtual std::string GetCurrentView() = 0;
		virtual uint64_t GetCurrentOffset() = 0;
		virtual bool Navigate(const std::string& view, uint64_t offset) = 0;
	};

	class BinaryView;

	class UndoAction
	{
	private:
		std::string m_typeName;
		BNActionType m_actionType;

		static void FreeCallback(void* ctxt);
		static void UndoCallback(void* ctxt, BNBinaryView* data);
		static void RedoCallback(void* ctxt, BNBinaryView* data);
		static char* SerializeCallback(void* ctxt);

	public:
		UndoAction(const std::string& name, BNActionType action);
		virtual ~UndoAction() {}

		const std::string& GetTypeName() const { return m_typeName; }
		BNActionType GetActionType() const { return m_actionType; }
		BNUndoAction GetCallbacks();

		void Add(BNBinaryView* view);

		virtual void Undo(BinaryView* data) = 0;
		virtual void Redo(BinaryView* data) = 0;
		virtual Json::Value Serialize() = 0;
	};

	class UndoActionType
	{
	protected:
		std::string m_nameForRegister;

		static bool DeserializeCallback(void* ctxt, const char* data, BNUndoAction* result);

	public:
		UndoActionType(const std::string& name);
		virtual ~UndoActionType() {}

		static void Register(UndoActionType* type);

		virtual UndoAction* Deserialize(const Json::Value& data) = 0;
	};

	class FileMetadata: public CoreRefCountObject<BNFileMetadata, BNNewFileReference, BNFreeFileMetadata>
	{
	public:
		FileMetadata();
		FileMetadata(const std::string& filename);
		FileMetadata(BNFileMetadata* file);

		void Close();

		void SetNavigationHandler(NavigationHandler* handler);

		std::string GetOriginalFilename() const;
		void SetOriginalFilename(const std::string& name);

		std::string GetFilename() const;
		void SetFilename(const std::string& name);

		bool IsModified() const;
		bool IsAnalysisChanged() const;
		void MarkFileModified();
		void MarkFileSaved();

		bool IsBackedByDatabase() const;
		bool CreateDatabase(const std::string& name, BinaryView* data);
		bool CreateDatabase(const std::string& name, BinaryView* data,
			const std::function<void(size_t progress, size_t total)>& progressCallback);
		Ref<BinaryView> OpenExistingDatabase(const std::string& path);
		Ref<BinaryView> OpenExistingDatabase(const std::string& path,
			const std::function<void(size_t progress, size_t total)>& progressCallback);
		bool SaveAutoSnapshot(BinaryView* data);
		bool SaveAutoSnapshot(BinaryView* data,
			const std::function<void(size_t progress, size_t total)>& progressCallback);

		void BeginUndoActions();
		void CommitUndoActions();

		bool Undo();
		bool Redo();

		std::string GetCurrentView();
		uint64_t GetCurrentOffset();
		bool Navigate(const std::string& view, uint64_t offset);

		BinaryNinja::Ref<BinaryNinja::BinaryView> GetViewOfType(const std::string& name);
	};

	class Function;
	struct DataVariable;

	class BinaryDataNotification
	{
	private:
		BNBinaryDataNotification m_callbacks;

		static void DataWrittenCallback(void* ctxt, BNBinaryView* data, uint64_t offset, size_t len);
		static void DataInsertedCallback(void* ctxt, BNBinaryView* data, uint64_t offset, size_t len);
		static void DataRemovedCallback(void* ctxt, BNBinaryView* data, uint64_t offset, uint64_t len);
		static void FunctionAddedCallback(void* ctxt, BNBinaryView* data, BNFunction* func);
		static void FunctionRemovedCallback(void* ctxt, BNBinaryView* data, BNFunction* func);
		static void FunctionUpdatedCallback(void* ctxt, BNBinaryView* data, BNFunction* func);
		static void FunctionUpdateRequestedCallback(void* ctxt, BNBinaryView* data, BNFunction* func);
		static void DataVariableAddedCallback(void* ctxt, BNBinaryView* data, BNDataVariable* var);
		static void DataVariableRemovedCallback(void* ctxt, BNBinaryView* data, BNDataVariable* var);
		static void DataVariableUpdatedCallback(void* ctxt, BNBinaryView* data, BNDataVariable* var);
		static void StringFoundCallback(void* ctxt, BNBinaryView* data, BNStringType type, uint64_t offset, size_t len);
		static void StringRemovedCallback(void* ctxt, BNBinaryView* data, BNStringType type, uint64_t offset, size_t len);
		static void TypeDefinedCallback(void* ctxt, BNBinaryView* data, BNQualifiedName* name, BNType* type);
		static void TypeUndefinedCallback(void* ctxt, BNBinaryView* data, BNQualifiedName* name, BNType* type);

	public:
		BinaryDataNotification();
		virtual ~BinaryDataNotification() {}

		BNBinaryDataNotification* GetCallbacks() { return &m_callbacks; }

		virtual void OnBinaryDataWritten(BinaryView* view, uint64_t offset, size_t len) { (void)view; (void)offset; (void)len; }
		virtual void OnBinaryDataInserted(BinaryView* view, uint64_t offset, size_t len) { (void)view; (void)offset; (void)len; }
		virtual void OnBinaryDataRemoved(BinaryView* view, uint64_t offset, uint64_t len) { (void)view; (void)offset; (void)len; }
		virtual void OnAnalysisFunctionAdded(BinaryView* view, Function* func) { (void)view; (void)func; }
		virtual void OnAnalysisFunctionRemoved(BinaryView* view, Function* func) { (void)view; (void)func; }
		virtual void OnAnalysisFunctionUpdated(BinaryView* view, Function* func) { (void)view; (void)func; }
		virtual void OnAnalysisFunctionUpdateRequested(BinaryView* view, Function* func) { (void)view; (void)func; }
		virtual void OnDataVariableAdded(BinaryView* view, const DataVariable& var) { (void)view; (void)var; }
		virtual void OnDataVariableRemoved(BinaryView* view, const DataVariable& var) { (void)view; (void)var; }
		virtual void OnDataVariableUpdated(BinaryView* view, const DataVariable& var) { (void)view; (void)var; }
		virtual void OnStringFound(BinaryView* data, BNStringType type, uint64_t offset, size_t len) { (void)data; (void)type; (void)offset; (void)len; }
		virtual void OnStringRemoved(BinaryView* data, BNStringType type, uint64_t offset, size_t len) { (void)data; (void)type; (void)offset; (void)len; }
		virtual void OnTypeDefined(BinaryView* data, const QualifiedName& name, Type* type) { (void)data; (void)name; (void)type; }
		virtual void OnTypeUndefined(BinaryView* data, const QualifiedName& name, Type* type) { (void)data; (void)name; (void)type; }
	};

	class FileAccessor
	{
	protected:
		BNFileAccessor m_callbacks;

	private:
		static uint64_t GetLengthCallback(void* ctxt);
		static size_t ReadCallback(void* ctxt, void* dest, uint64_t offset, size_t len);
		static size_t WriteCallback(void* ctxt, uint64_t offset, const void* src, size_t len);

	public:
		FileAccessor();
		FileAccessor(BNFileAccessor* accessor);
		virtual ~FileAccessor() {}

		BNFileAccessor* GetCallbacks() { return &m_callbacks; }

		virtual bool IsValid() const = 0;
		virtual uint64_t GetLength() const = 0;
		virtual size_t Read(void* dest, uint64_t offset, size_t len) = 0;
		virtual size_t Write(uint64_t offset, const void* src, size_t len) = 0;
	};

	class CoreFileAccessor: public FileAccessor
	{
	public:
		CoreFileAccessor(BNFileAccessor* accessor);

		virtual bool IsValid() const override { return true; }
		virtual uint64_t GetLength() const override;
		virtual size_t Read(void* dest, uint64_t offset, size_t len) override;
		virtual size_t Write(uint64_t offset, const void* src, size_t len) override;
	};

	class Function;
	class BasicBlock;
	class Symbol: public CoreRefCountObject<BNSymbol, BNNewSymbolReference, BNFreeSymbol>
	{
	public:
		Symbol(BNSymbolType type, const std::string& shortName, const std::string& fullName, const std::string& rawName, uint64_t addr);
		Symbol(BNSymbolType type, const std::string& name, uint64_t addr);
		Symbol(BNSymbol* sym);

		BNSymbolType GetType() const;
		std::string GetShortName() const;
		std::string GetFullName() const;
		std::string GetRawName() const;
		uint64_t GetAddress() const;
		bool IsAutoDefined() const;

		static Ref<Symbol> ImportedFunctionFromImportAddressSymbol(Symbol* sym, uint64_t addr);
	};

	struct ReferenceSource
	{
		Ref<Function> func;
		Ref<Architecture> arch;
		uint64_t addr;
	};

	struct InstructionTextToken
	{
		BNInstructionTextTokenType type;
		std::string text;
		uint64_t value;
		size_t size, operand;
		BNInstructionTextTokenContext context;
		uint8_t confidence;
		uint64_t address;

		InstructionTextToken();
		InstructionTextToken(uint8_t confidence, BNInstructionTextTokenType t, const std::string& txt);
		InstructionTextToken(BNInstructionTextTokenType type, const std::string& text, uint64_t value = 0,
			size_t size = 0, size_t operand = BN_INVALID_OPERAND, uint8_t confidence = BN_FULL_CONFIDENCE);
		InstructionTextToken(BNInstructionTextTokenType type, BNInstructionTextTokenContext context,
			const std::string& text, uint64_t address, uint64_t value = 0, size_t size = 0,
			size_t operand = BN_INVALID_OPERAND, uint8_t confidence = BN_FULL_CONFIDENCE);

		InstructionTextToken WithConfidence(uint8_t conf);
	};

	struct DisassemblyTextLine
	{
		uint64_t addr;
		size_t instrIndex;
		std::vector<InstructionTextToken> tokens;
		BNHighlightColor highlight;

		DisassemblyTextLine();
	};

	struct LinearDisassemblyPosition
	{
		Ref<Function> function;
		Ref<BasicBlock> block;
		uint64_t address;
	};

	struct LinearDisassemblyLine
	{
		BNLinearDisassemblyLineType type;
		Ref<Function> function;
		Ref<BasicBlock> block;
		size_t lineOffset;
		DisassemblyTextLine contents;
	};

	class DisassemblySettings;

	class AnalysisCompletionEvent: public CoreRefCountObject<BNAnalysisCompletionEvent,
		BNNewAnalysisCompletionEventReference, BNFreeAnalysisCompletionEvent>
	{
	protected:
		std::function<void()> m_callback;
		std::recursive_mutex m_mutex;

		static void CompletionCallback(void* ctxt);

	public:
		AnalysisCompletionEvent(BinaryView* view, const std::function<void()>& callback);
		void Cancel();
	};

	struct ActiveAnalysisInfo
	{
		Ref<Function> func;
		uint64_t analysisTime;
		size_t updateCount;
		size_t submitCount;

		ActiveAnalysisInfo(Ref<Function> f, uint64_t t, size_t uc, size_t sc) : func(f), analysisTime(t), updateCount(uc), submitCount(sc)
		{
		}
	};

	struct AnalysisInfo
	{
		BNAnalysisState state;
		uint64_t analysisTime;
		std::vector<ActiveAnalysisInfo> activeInfo;
	};

	struct DataVariable
	{
		DataVariable() { }
		DataVariable(uint64_t a, Type* t, bool d) : address(a), type(t), autoDiscovered(d) { }

		uint64_t address;
		Confidence<Ref<Type>> type;
		bool autoDiscovered;
	};

	class Relocation;
	class Segment: public CoreRefCountObject<BNSegment, BNNewSegmentReference, BNFreeSegment>
	{
	public:
		Segment(BNSegment* seg);
		uint64_t GetStart() const;
		uint64_t GetLength() const;
		uint64_t GetEnd() const;
		uint64_t GetDataEnd() const;
		uint64_t GetDataOffset() const;
		uint64_t GetDataLength() const;
		uint32_t GetFlags() const;
		bool IsAutoDefined() const;

		std::vector<std::pair<uint64_t, uint64_t>> GetRelocationRanges() const;
		std::vector<std::pair<uint64_t, uint64_t>> GetRelocationRangesAtAddress(uint64_t addr) const;
		std::vector<Ref<Relocation>> GetRelocationsInRange(uint64_t addr, uint64_t size) const;
		uint64_t GetRelocationsCount() const;

		void SetStart(uint64_t newSegmentBase);
		void SetLength(uint64_t length);
		void SetDataOffset(uint64_t dataOffset);
		void SetDataLength(uint64_t dataLength);
		void SetFlags(uint64_t flags);

		size_t Read(BinaryView* view, uint8_t* dest, uint64_t offset, size_t len);
	};

	class Section: public CoreRefCountObject<BNSection, BNNewSectionReference, BNFreeSection>
	{
	public:
		Section(BNSection* sec);
		Section(const std::string& name, uint64_t start, uint64_t length, BNSectionSemantics semantics,
			const std::string& type, uint64_t align, uint64_t entrySize, const std::string& linkedSection,
			const std::string& infoSection, uint64_t infoData, bool autoDefined);
		std::string GetName() const;
		std::string GetType() const;
		uint64_t GetStart() const;
		uint64_t GetLength() const;
		uint64_t GetInfoData() const;
		uint64_t GetAlignment() const;
		uint64_t GetEntrySize() const;
		std::string GetLinkedSection() const;
		std::string GetInfoSection() const;
		BNSectionSemantics GetSemantics() const;
		bool AutoDefined() const;
	};

	struct QualifiedNameAndType;
	class Metadata;
	class QueryMetadataException: public std::exception
	{
		const std::string m_error;
	public:
		QueryMetadataException(const std::string& error): std::exception(), m_error(error) {}
		virtual const char* what() const NOEXCEPT { return m_error.c_str(); }
	};

	/*! BinaryView is the base class for creating views on binary data (e.g. ELF, PE, Mach-O).
	    BinaryView should be subclassed to create a new BinaryView
	*/
	class BinaryView: public CoreRefCountObject<BNBinaryView, BNNewViewReference, BNFreeBinaryView>
	{
	protected:
		Ref<FileMetadata> m_file; //!< The underlying file

		/*! BinaryView constructor
		   \param typeName name of the BinaryView (e.g. ELF, PE, Mach-O, ...)
		   \param file a file to create a view from
		   \param parentView optional view that contains the raw data used by this view
		 */
		BinaryView(const std::string& typeName, FileMetadata* file, BinaryView* parentView = nullptr);

		/*! PerformRead provides a mapping between the flat file and virtual offsets in the file.

		    \param dest the address to write len number of bytes.
		    \param offset the virtual offset to find and read len bytes from
		    \param len the number of bytes to read from offset and write to dest
		*/
		virtual size_t PerformRead(void* dest, uint64_t offset, size_t len) { (void)dest; (void)offset; (void)len; return 0; }
		virtual size_t PerformWrite(uint64_t offset, const void* data, size_t len) { (void)offset; (void)data; (void)len; return 0; }
		virtual size_t PerformInsert(uint64_t offset, const void* data, size_t len) { (void)offset; (void)data; (void)len; return 0; }
		virtual size_t PerformRemove(uint64_t offset, uint64_t len) { (void)offset; (void)len; return 0; }

		virtual BNModificationStatus PerformGetModification(uint64_t offset) { (void)offset; return Original; }
		virtual bool PerformIsValidOffset(uint64_t offset);
		virtual bool PerformIsOffsetReadable(uint64_t offset);
		virtual bool PerformIsOffsetWritable(uint64_t offset);
		virtual bool PerformIsOffsetExecutable(uint64_t offset);
		virtual bool PerformIsOffsetBackedByFile(uint64_t offset);
		virtual uint64_t PerformGetNextValidOffset(uint64_t offset);
		virtual uint64_t PerformGetStart() const { return 0; }
		virtual uint64_t PerformGetLength() const { return 0; }
		virtual uint64_t PerformGetEntryPoint() const { return 0; }
		virtual bool PerformIsExecutable() const { return false; }
		virtual BNEndianness PerformGetDefaultEndianness() const;
		virtual bool PerformIsRelocatable() const;
		virtual size_t PerformGetAddressSize() const;

		virtual bool PerformSave(FileAccessor* file);
		void PerformDefineRelocation(Architecture* arch, BNRelocationInfo& info, uint64_t target, uint64_t reloc);
		void PerformDefineRelocation(Architecture* arch, BNRelocationInfo& info, Ref<Symbol> sym, uint64_t reloc);
		void NotifyDataWritten(uint64_t offset, size_t len);
		void NotifyDataInserted(uint64_t offset, size_t len);
		void NotifyDataRemoved(uint64_t offset, uint64_t len);

	private:
		static bool InitCallback(void* ctxt);
		static void FreeCallback(void* ctxt);
		static size_t ReadCallback(void* ctxt, void* dest, uint64_t offset, size_t len);
		static size_t WriteCallback(void* ctxt, uint64_t offset, const void* src, size_t len);
		static size_t InsertCallback(void* ctxt, uint64_t offset, const void* src, size_t len);
		static size_t RemoveCallback(void* ctxt, uint64_t offset, uint64_t len);
		static BNModificationStatus GetModificationCallback(void* ctxt, uint64_t offset);
		static bool IsValidOffsetCallback(void* ctxt, uint64_t offset);
		static bool IsOffsetReadableCallback(void* ctxt, uint64_t offset);
		static bool IsOffsetWritableCallback(void* ctxt, uint64_t offset);
		static bool IsOffsetExecutableCallback(void* ctxt, uint64_t offset);
		static bool IsOffsetBackedByFileCallback(void* ctxt, uint64_t offset);
		static uint64_t GetNextValidOffsetCallback(void* ctxt, uint64_t offset);
		static uint64_t GetStartCallback(void* ctxt);
		static uint64_t GetLengthCallback(void* ctxt);
		static uint64_t GetEntryPointCallback(void* ctxt);
		static bool IsExecutableCallback(void* ctxt);
		static BNEndianness GetDefaultEndiannessCallback(void* ctxt);
		static bool IsRelocatableCallback(void* ctxt);
		static size_t GetAddressSizeCallback(void* ctxt);
		static bool SaveCallback(void* ctxt, BNFileAccessor* file);
		static void DefineRelocationCallback(void* ctxt, BNArchitecture* arch, BNRelocationInfo* info, uint64_t target, uint64_t reloc);
		static void DefineSymbolRelocationCallback(void* ctxt, BNArchitecture* arch, BNRelocationInfo* info, BNSymbol* target, uint64_t reloc);
	public:
		BinaryView(BNBinaryView* view);

		virtual bool Init() { return true; }

		FileMetadata* GetFile() const { return m_file; }
		Ref<BinaryView> GetParentView() const;
		std::string GetTypeName() const;

		bool IsModified() const;
		bool IsAnalysisChanged() const;
		bool IsBackedByDatabase() const;
		bool CreateDatabase(const std::string& path);
		bool CreateDatabase(const std::string& path,
			const std::function<void(size_t progress, size_t total)>& progressCallback);
		bool SaveAutoSnapshot();
		bool SaveAutoSnapshot(const std::function<void(size_t progress, size_t total)>& progressCallback);

		void BeginUndoActions();
		void AddUndoAction(UndoAction* action);
		void CommitUndoActions();

		bool Undo();
		bool Redo();

		std::string GetCurrentView();
		uint64_t GetCurrentOffset();
		bool Navigate(const std::string& view, uint64_t offset);

		size_t Read(void* dest, uint64_t offset, size_t len);
		DataBuffer ReadBuffer(uint64_t offset, size_t len);

		size_t Write(uint64_t offset, const void* data, size_t len);
		size_t WriteBuffer(uint64_t offset, const DataBuffer& data);

		size_t Insert(uint64_t offset, const void* data, size_t len);
		size_t InsertBuffer(uint64_t offset, const DataBuffer& data);

		size_t Remove(uint64_t offset, uint64_t len);

		BNModificationStatus GetModification(uint64_t offset);
		std::vector<BNModificationStatus> GetModification(uint64_t offset, size_t len);

		bool IsValidOffset(uint64_t offset) const;
		bool IsOffsetReadable(uint64_t offset) const;
		bool IsOffsetWritable(uint64_t offset) const;
		bool IsOffsetExecutable(uint64_t offset) const;
		bool IsOffsetBackedByFile(uint64_t offset) const;
		bool IsOffsetCodeSemantics(uint64_t offset) const;
		bool IsOffsetWritableSemantics(uint64_t offset) const;
		bool IsOffsetExternSemantics(uint64_t offset) const;
		uint64_t GetNextValidOffset(uint64_t offset) const;

		uint64_t GetStart() const;
		uint64_t GetEnd() const;
		uint64_t GetLength() const;
		uint64_t GetEntryPoint() const;

		Ref<Architecture> GetDefaultArchitecture() const;
		void SetDefaultArchitecture(Architecture* arch);
		Ref<Platform> GetDefaultPlatform() const;
		void SetDefaultPlatform(Platform* platform);

		BNEndianness GetDefaultEndianness() const;
		bool IsRelocatable() const;
		size_t GetAddressSize() const;

		bool IsExecutable() const;

		bool Save(FileAccessor* file);
		bool Save(const std::string& path);

		void DefineRelocation(Architecture* arch, BNRelocationInfo& info, uint64_t target, uint64_t reloc);
		void DefineRelocation(Architecture* arch, BNRelocationInfo& info, Ref<Symbol> target, uint64_t reloc);
		std::vector<std::pair<uint64_t, uint64_t>> GetRelocationRanges() const;
		std::vector<std::pair<uint64_t, uint64_t>> GetRelocationRangesAtAddress(uint64_t addr) const;

		void RegisterNotification(BinaryDataNotification* notify);
		void UnregisterNotification(BinaryDataNotification* notify);

		void AddAnalysisOption(const std::string& name);
		void AddFunctionForAnalysis(Platform* platform, uint64_t addr);
		void AddEntryPointForAnalysis(Platform* platform, uint64_t start);
		void RemoveAnalysisFunction(Function* func);
		void CreateUserFunction(Platform* platform, uint64_t start);
		void RemoveUserFunction(Function* func);
		void UpdateAnalysisAndWait();
		void UpdateAnalysis();
		void AbortAnalysis();

		void DefineDataVariable(uint64_t addr, const Confidence<Ref<Type>>& type);
		void DefineUserDataVariable(uint64_t addr, const Confidence<Ref<Type>>& type);
		void UndefineDataVariable(uint64_t addr);
		void UndefineUserDataVariable(uint64_t addr);

		std::map<uint64_t, DataVariable> GetDataVariables();
		bool GetDataVariableAtAddress(uint64_t addr, DataVariable& var);

		std::vector<Ref<Function>> GetAnalysisFunctionList();
		bool HasFunctions() const;
		Ref<Function> GetAnalysisFunction(Platform* platform, uint64_t addr);
		Ref<Function> GetRecentAnalysisFunctionForAddress(uint64_t addr);
		std::vector<Ref<Function>> GetAnalysisFunctionsForAddress(uint64_t addr);
		Ref<Function> GetAnalysisEntryPoint();

		Ref<BasicBlock> GetRecentBasicBlockForAddress(uint64_t addr);
		std::vector<Ref<BasicBlock>> GetBasicBlocksForAddress(uint64_t addr);
		std::vector<Ref<BasicBlock>> GetBasicBlocksStartingAtAddress(uint64_t addr);

		std::vector<ReferenceSource> GetCodeReferences(uint64_t addr);
		std::vector<ReferenceSource> GetCodeReferences(uint64_t addr, uint64_t len);

		Ref<Symbol> GetSymbolByAddress(uint64_t addr);
		Ref<Symbol> GetSymbolByRawName(const std::string& name);
		std::vector<Ref<Symbol>> GetSymbolsByName(const std::string& name);
		std::vector<Ref<Symbol>> GetSymbols();
		std::vector<Ref<Symbol>> GetSymbols(uint64_t start, uint64_t len);
		std::vector<Ref<Symbol>> GetSymbolsOfType(BNSymbolType type);
		std::vector<Ref<Symbol>> GetSymbolsOfType(BNSymbolType type, uint64_t start, uint64_t len);

		void DefineAutoSymbol(Ref<Symbol> sym);
		void DefineAutoSymbolAndVariableOrFunction(Ref<Platform> platform, Ref<Symbol> sym, Ref<Type> type);
		void UndefineAutoSymbol(Ref<Symbol> sym);

		void DefineUserSymbol(Ref<Symbol> sym);
		void UndefineUserSymbol(Ref<Symbol> sym);

		void DefineImportedFunction(Ref<Symbol> importAddressSym, Ref<Function> func);

		bool IsNeverBranchPatchAvailable(Architecture* arch, uint64_t addr);
		bool IsAlwaysBranchPatchAvailable(Architecture* arch, uint64_t addr);
		bool IsInvertBranchPatchAvailable(Architecture* arch, uint64_t addr);
		bool IsSkipAndReturnZeroPatchAvailable(Architecture* arch, uint64_t addr);
		bool IsSkipAndReturnValuePatchAvailable(Architecture* arch, uint64_t addr);
		bool ConvertToNop(Architecture* arch, uint64_t addr);
		bool AlwaysBranch(Architecture* arch, uint64_t addr);
		bool InvertBranch(Architecture* arch, uint64_t addr);
		bool SkipAndReturnValue(Architecture* arch, uint64_t addr, uint64_t value);
		size_t GetInstructionLength(Architecture* arch, uint64_t addr);

		std::vector<BNStringReference> GetStrings();
		std::vector<BNStringReference> GetStrings(uint64_t start, uint64_t len);

		Ref<AnalysisCompletionEvent> AddAnalysisCompletionEvent(const std::function<void()>& callback);

		AnalysisInfo GetAnalysisInfo();
		BNAnalysisProgress GetAnalysisProgress();
		Ref<BackgroundTask> GetBackgroundAnalysisTask();

		uint64_t GetNextFunctionStartAfterAddress(uint64_t addr);
		uint64_t GetNextBasicBlockStartAfterAddress(uint64_t addr);
		uint64_t GetNextDataAfterAddress(uint64_t addr);
		uint64_t GetNextDataVariableAfterAddress(uint64_t addr);
		uint64_t GetPreviousFunctionStartBeforeAddress(uint64_t addr);
		uint64_t GetPreviousBasicBlockStartBeforeAddress(uint64_t addr);
		uint64_t GetPreviousBasicBlockEndBeforeAddress(uint64_t addr);
		uint64_t GetPreviousDataBeforeAddress(uint64_t addr);
		uint64_t GetPreviousDataVariableBeforeAddress(uint64_t addr);

		LinearDisassemblyPosition GetLinearDisassemblyPositionForAddress(uint64_t addr, DisassemblySettings* settings);
		std::vector<LinearDisassemblyLine> GetPreviousLinearDisassemblyLines(LinearDisassemblyPosition& pos,
			DisassemblySettings* settings);
		std::vector<LinearDisassemblyLine> GetNextLinearDisassemblyLines(LinearDisassemblyPosition& pos,
			DisassemblySettings* settings);

		bool ParseTypeString(const std::string& text, QualifiedNameAndType& result, std::string& errors);

		std::map<QualifiedName, Ref<Type>> GetTypes();
		Ref<Type> GetTypeByName(const QualifiedName& name);
		Ref<Type> GetTypeById(const std::string& id);
		std::string GetTypeId(const QualifiedName& name);
		QualifiedName GetTypeNameById(const std::string& id);
		bool IsTypeAutoDefined(const QualifiedName& name);
		QualifiedName DefineType(const std::string& id, const QualifiedName& defaultName, Ref<Type> type);
		void DefineUserType(const QualifiedName& name, Ref<Type> type);
		void UndefineType(const std::string& id);
		void UndefineUserType(const QualifiedName& name);
		void RenameType(const QualifiedName& oldName, const QualifiedName& newName);

		void RegisterPlatformTypes(Platform* platform);

		bool FindNextData(uint64_t start, const DataBuffer& data, uint64_t& result, BNFindFlag flags = NoFindFlags);

		void Reanalyze();

		void ShowPlainTextReport(const std::string& title, const std::string& contents);
		void ShowMarkdownReport(const std::string& title, const std::string& contents, const std::string& plainText);
		void ShowHTMLReport(const std::string& title, const std::string& contents, const std::string& plainText);
		void ShowGraphReport(const std::string& title, FlowGraph* graph);
		bool GetAddressInput(uint64_t& result, const std::string& prompt, const std::string& title);
		bool GetAddressInput(uint64_t& result, const std::string& prompt, const std::string& title,
			uint64_t currentAddress);

		void AddAutoSegment(uint64_t start, uint64_t length, uint64_t dataOffset, uint64_t dataLength, uint32_t flags);
		void RemoveAutoSegment(uint64_t start, uint64_t length);
		void AddUserSegment(uint64_t start, uint64_t length, uint64_t dataOffset, uint64_t dataLength, uint32_t flags);
		void RemoveUserSegment(uint64_t start, uint64_t length);
		std::vector<Ref<Segment>> GetSegments();
		Ref<Segment> GetSegmentAt(uint64_t addr);
		bool GetAddressForDataOffset(uint64_t offset, uint64_t& addr);

		void AddAutoSection(const std::string& name, uint64_t start, uint64_t length,
			BNSectionSemantics semantics = DefaultSectionSemantics, const std::string& type = "",
			uint64_t align = 1, uint64_t entrySize = 0, const std::string& linkedSection = "",
			const std::string& infoSection = "", uint64_t infoData = 0);
		void RemoveAutoSection(const std::string& name);
		void AddUserSection(const std::string& name, uint64_t start, uint64_t length,
			BNSectionSemantics semantics = DefaultSectionSemantics, const std::string& type = "",
			uint64_t align = 1, uint64_t entrySize = 0, const std::string& linkedSection = "",
			const std::string& infoSection = "", uint64_t infoData = 0);
		void RemoveUserSection(const std::string& name);
		std::vector<Ref<Section>> GetSections();
		std::vector<Ref<Section>> GetSectionsAt(uint64_t addr);
		Ref<Section> GetSectionByName(const std::string& name);

		std::vector<std::string> GetUniqueSectionNames(const std::vector<std::string>& names);

		std::vector<BNAddressRange> GetAllocatedRanges();

		void StoreMetadata(const std::string& key, Ref<Metadata> value);
		Ref<Metadata> QueryMetadata(const std::string& key);
		void RemoveMetadata(const std::string& key);
		std::string GetStringMetadata(const std::string& key);
		std::vector<uint8_t> GetRawMetadata(const std::string& key);
		uint64_t GetUIntMetadata(const std::string& key);

		BNAnalysisParameters GetParametersForAnalysis();
		void SetParametersForAnalysis(BNAnalysisParameters params);
		uint64_t GetMaxFunctionSizeForAnalysis();
		void SetMaxFunctionSizeForAnalysis(uint64_t size);
		bool GetNewAutoFunctionAnalysisSuppressed();
		void SetNewAutoFunctionAnalysisSuppressed(bool suppress);
	};


	class Relocation: public CoreRefCountObject<BNRelocation, BNNewRelocationReference, BNFreeRelocation>
	{
	public:
		Relocation(BNRelocation* reloc);
		BNRelocationInfo GetInfo() const;
		Architecture* GetArchitecture() const;
		uint64_t GetTarget() const;
		uint64_t GetAddress() const;
		Ref<Symbol> GetSymbol() const;
	};


	class BinaryData: public BinaryView
	{
	public:
		BinaryData(FileMetadata* file);
		BinaryData(FileMetadata* file, const DataBuffer& data);
		BinaryData(FileMetadata* file, const void* data, size_t len);
		BinaryData(FileMetadata* file, const std::string& path);
		BinaryData(FileMetadata* file, FileAccessor* accessor);
	};

	class Platform;

	class BinaryViewType: public StaticCoreRefCountObject<BNBinaryViewType>
	{
	protected:
		std::string m_nameForRegister, m_longNameForRegister;

		static BNBinaryView* CreateCallback(void* ctxt, BNBinaryView* data);
		static bool IsValidCallback(void* ctxt, BNBinaryView* data);

		BinaryViewType(BNBinaryViewType* type);

	public:
		BinaryViewType(const std::string& name, const std::string& longName);
		virtual ~BinaryViewType() {}

		static void Register(BinaryViewType* type);
		static Ref<BinaryViewType> GetByName(const std::string& name);
		static std::vector<Ref<BinaryViewType>> GetViewTypes();
		static std::vector<Ref<BinaryViewType>> GetViewTypesForData(BinaryView* data);

		static void RegisterArchitecture(const std::string& name, uint32_t id, BNEndianness endian, Architecture* arch);
		void RegisterArchitecture(uint32_t id, BNEndianness endian, Architecture* arch);
		Ref<Architecture> GetArchitecture(uint32_t id, BNEndianness endian);

		static void RegisterPlatform(const std::string& name, uint32_t id, Architecture* arch, Platform* platform);
		static void RegisterDefaultPlatform(const std::string& name, Architecture* arch, Platform* platform);
		void RegisterPlatform(uint32_t id, Architecture* arch, Platform* platform);
		void RegisterDefaultPlatform(Architecture* arch, Platform* platform);
		Ref<Platform> GetPlatform(uint32_t id, Architecture* arch);

		std::string GetName();
		std::string GetLongName();

		virtual BinaryView* Create(BinaryView* data) = 0;
		virtual bool IsTypeValidForData(BinaryView* data) = 0;
	};

	class CoreBinaryViewType: public BinaryViewType
	{
	public:
		CoreBinaryViewType(BNBinaryViewType* type);
		virtual BinaryView* Create(BinaryView* data) override;
		virtual bool IsTypeValidForData(BinaryView* data) override;
	};

	class ReadException: public std::exception
	{
	public:
		ReadException(): std::exception() {}
		virtual const char* what() const NOEXCEPT { return "read out of bounds"; }
	};

	class BinaryReader
	{
		Ref<BinaryView> m_view;
		BNBinaryReader* m_stream;

	public:
		BinaryReader(BinaryView* data, BNEndianness endian = LittleEndian);
		~BinaryReader();

		BNEndianness GetEndianness() const;
		void SetEndianness(BNEndianness endian);

		void Read(void* dest, size_t len);
		DataBuffer Read(size_t len);
		template <typename T> T Read();
		template <typename T> std::vector<T> ReadVector(size_t count);
		std::string ReadString(size_t len);
		std::string ReadCString(size_t maxLength=-1);

		uint8_t Read8();
		uint16_t Read16();
		uint32_t Read32();
		uint64_t Read64();
		uint16_t ReadLE16();
		uint32_t ReadLE32();
		uint64_t ReadLE64();
		uint16_t ReadBE16();
		uint32_t ReadBE32();
		uint64_t ReadBE64();

		bool TryRead(void* dest, size_t len);
		bool TryRead(DataBuffer& dest, size_t len);
		bool TryReadString(std::string& dest, size_t len);
		bool TryRead8(uint8_t& result);
		bool TryRead16(uint16_t& result);
		bool TryRead32(uint32_t& result);
		bool TryRead64(uint64_t& result);
		bool TryReadLE16(uint16_t& result);
		bool TryReadLE32(uint32_t& result);
		bool TryReadLE64(uint64_t& result);
		bool TryReadBE16(uint16_t& result);
		bool TryReadBE32(uint32_t& result);
		bool TryReadBE64(uint64_t& result);

		uint64_t GetOffset() const;
		void Seek(uint64_t offset);
		void SeekRelative(int64_t offset);

		bool IsEndOfFile() const;
	};

	class WriteException: public std::exception
	{
	public:
		WriteException(): std::exception() {}
		virtual const char* what() const NOEXCEPT { return "write out of bounds"; }
	};

	class BinaryWriter
	{
		Ref<BinaryView> m_view;
		BNBinaryWriter* m_stream;

	public:
		BinaryWriter(BinaryView* data, BNEndianness endian = LittleEndian);
		~BinaryWriter();

		BNEndianness GetEndianness() const;
		void SetEndianness(BNEndianness endian);

		void Write(const void* src, size_t len);
		void Write(const DataBuffer& buf);
		void Write(const std::string& str);
		void Write8(uint8_t val);
		void Write16(uint16_t val);
		void Write32(uint32_t val);
		void Write64(uint64_t val);
		void WriteLE16(uint16_t val);
		void WriteLE32(uint32_t val);
		void WriteLE64(uint64_t val);
		void WriteBE16(uint16_t val);
		void WriteBE32(uint32_t val);
		void WriteBE64(uint64_t val);

		bool TryWrite(const void* src, size_t len);
		bool TryWrite(const DataBuffer& buf);
		bool TryWrite(const std::string& str);
		bool TryWrite8(uint8_t val);
		bool TryWrite16(uint16_t val);
		bool TryWrite32(uint32_t val);
		bool TryWrite64(uint64_t val);
		bool TryWriteLE16(uint16_t val);
		bool TryWriteLE32(uint32_t val);
		bool TryWriteLE64(uint64_t val);
		bool TryWriteBE16(uint16_t val);
		bool TryWriteBE32(uint32_t val);
		bool TryWriteBE64(uint64_t val);

		uint64_t GetOffset() const;
		void Seek(uint64_t offset);
		void SeekRelative(int64_t offset);
	};

	struct TransformParameter
	{
		std::string name, longName;
		size_t fixedLength; // Variable length if zero
	};

	class Transform: public StaticCoreRefCountObject<BNTransform>
	{
	protected:
		BNTransformType m_typeForRegister;
		std::string m_nameForRegister, m_longNameForRegister, m_groupForRegister;

		Transform(BNTransform* xform);

		static BNTransformParameterInfo* GetParametersCallback(void* ctxt, size_t* count);
		static void FreeParametersCallback(BNTransformParameterInfo* params, size_t count);
		static bool DecodeCallback(void* ctxt, BNDataBuffer* input, BNDataBuffer* output, BNTransformParameter* params, size_t paramCount);
		static bool EncodeCallback(void* ctxt, BNDataBuffer* input, BNDataBuffer* output, BNTransformParameter* params, size_t paramCount);

		static std::vector<TransformParameter> EncryptionKeyParameters(size_t fixedKeyLength = 0);
		static std::vector<TransformParameter> EncryptionKeyAndIVParameters(size_t fixedKeyLength = 0, size_t fixedIVLength = 0);

	public:
		Transform(BNTransformType type, const std::string& name, const std::string& longName, const std::string& group);

		static void Register(Transform* xform);
		static Ref<Transform> GetByName(const std::string& name);
		static std::vector<Ref<Transform>> GetTransformTypes();

		BNTransformType GetType() const;
		std::string GetName() const;
		std::string GetLongName() const;
		std::string GetGroup() const;

		virtual std::vector<TransformParameter> GetParameters() const;

		virtual bool Decode(const DataBuffer& input, DataBuffer& output, const std::map<std::string, DataBuffer>& params =
		                    std::map<std::string, DataBuffer>());
		virtual bool Encode(const DataBuffer& input, DataBuffer& output, const std::map<std::string, DataBuffer>& params =
		                    std::map<std::string, DataBuffer>());
	};

	class CoreTransform: public Transform
	{
	public:
		CoreTransform(BNTransform* xform);
		virtual std::vector<TransformParameter> GetParameters() const override;

		virtual bool Decode(const DataBuffer& input, DataBuffer& output, const std::map<std::string, DataBuffer>& params =
		                    std::map<std::string, DataBuffer>()) override;
		virtual bool Encode(const DataBuffer& input, DataBuffer& output, const std::map<std::string, DataBuffer>& params =
		                    std::map<std::string, DataBuffer>()) override;
	};

	struct InstructionInfo: public BNInstructionInfo
	{
		InstructionInfo();
		void AddBranch(BNBranchType type, uint64_t target = 0, Architecture* arch = nullptr, bool hasDelaySlot = false);
	};

	struct NameAndType
	{
		std::string name;
		Confidence<Ref<Type>> type;

		NameAndType() {}
		NameAndType(const Confidence<Ref<Type>>& t): type(t) {}
		NameAndType(const std::string& n, const Confidence<Ref<Type>>& t): name(n), type(t) {}
	};

	class LowLevelILFunction;
	class MediumLevelILFunction;
	class FunctionRecognizer;
	class CallingConvention;
	class RelocationHandler;

	typedef size_t ExprId;

	/*!
		The Architecture class is the base class for all CPU architectures. This provides disassembly, assembly,
		patching, and IL translation lifting for a given architecture.
	*/
	class Architecture: public StaticCoreRefCountObject<BNArchitecture>
	{
	protected:
		std::string m_nameForRegister;

		Architecture(BNArchitecture* arch);

		static void InitCallback(void* ctxt, BNArchitecture* obj);
		static BNEndianness GetEndiannessCallback(void* ctxt);
		static size_t GetAddressSizeCallback(void* ctxt);
		static size_t GetDefaultIntegerSizeCallback(void* ctxt);
		static size_t GetInstructionAlignmentCallback(void* ctxt);
		static size_t GetMaxInstructionLengthCallback(void* ctxt);
		static size_t GetOpcodeDisplayLengthCallback(void* ctxt);
		static BNArchitecture* GetAssociatedArchitectureByAddressCallback(void* ctxt, uint64_t* addr);
		static bool GetInstructionInfoCallback(void* ctxt, const uint8_t* data, uint64_t addr,
		                                       size_t maxLen, BNInstructionInfo* result);
		static bool GetInstructionTextCallback(void* ctxt, const uint8_t* data, uint64_t addr,
		                                       size_t* len, BNInstructionTextToken** result, size_t* count);
		static void FreeInstructionTextCallback(BNInstructionTextToken* tokens, size_t count);
		static bool GetInstructionLowLevelILCallback(void* ctxt, const uint8_t* data, uint64_t addr,
		                                             size_t* len, BNLowLevelILFunction* il);
		static char* GetRegisterNameCallback(void* ctxt, uint32_t reg);
		static char* GetFlagNameCallback(void* ctxt, uint32_t flag);
		static char* GetFlagWriteTypeNameCallback(void* ctxt, uint32_t flags);
		static char* GetSemanticFlagClassNameCallback(void* ctxt, uint32_t semClass);
		static char* GetSemanticFlagGroupNameCallback(void* ctxt, uint32_t semGroup);
		static uint32_t* GetFullWidthRegistersCallback(void* ctxt, size_t* count);
		static uint32_t* GetAllRegistersCallback(void* ctxt, size_t* count);
		static uint32_t* GetAllFlagsCallback(void* ctxt, size_t* count);
		static uint32_t* GetAllFlagWriteTypesCallback(void* ctxt, size_t* count);
		static uint32_t* GetAllSemanticFlagClassesCallback(void* ctxt, size_t* count);
		static uint32_t* GetAllSemanticFlagGroupsCallback(void* ctxt, size_t* count);
		static BNFlagRole GetFlagRoleCallback(void* ctxt, uint32_t flag, uint32_t semClass);
		static uint32_t* GetFlagsRequiredForFlagConditionCallback(void* ctxt, BNLowLevelILFlagCondition cond,
			uint32_t semClass, size_t* count);
		static uint32_t* GetFlagsRequiredForSemanticFlagGroupCallback(void* ctxt, uint32_t semGroup, size_t* count);
		static BNFlagConditionForSemanticClass* GetFlagConditionsForSemanticFlagGroupCallback(void* ctxt,
			uint32_t semGroup, size_t* count);
		static void FreeFlagConditionsForSemanticFlagGroupCallback(void* ctxt, BNFlagConditionForSemanticClass* conditions);
		static uint32_t* GetFlagsWrittenByFlagWriteTypeCallback(void* ctxt, uint32_t writeType, size_t* count);
		static uint32_t GetSemanticClassForFlagWriteTypeCallback(void* ctxt, uint32_t writeType);
		static size_t GetFlagWriteLowLevelILCallback(void* ctxt, BNLowLevelILOperation op, size_t size, uint32_t flagWriteType,
			uint32_t flag, BNRegisterOrConstant* operands, size_t operandCount, BNLowLevelILFunction* il);
		static size_t GetFlagConditionLowLevelILCallback(void* ctxt, BNLowLevelILFlagCondition cond,
			uint32_t semClass, BNLowLevelILFunction* il);
		static size_t GetSemanticFlagGroupLowLevelILCallback(void* ctxt, uint32_t semGroup, BNLowLevelILFunction* il);
		static void FreeRegisterListCallback(void* ctxt, uint32_t* regs);
		static void GetRegisterInfoCallback(void* ctxt, uint32_t reg, BNRegisterInfo* result);
		static uint32_t GetStackPointerRegisterCallback(void* ctxt);
		static uint32_t GetLinkRegisterCallback(void* ctxt);
		static uint32_t* GetGlobalRegistersCallback(void* ctxt, size_t* count);

		static char* GetRegisterStackNameCallback(void* ctxt, uint32_t regStack);
		static uint32_t* GetAllRegisterStacksCallback(void* ctxt, size_t* count);
		static void GetRegisterStackInfoCallback(void* ctxt, uint32_t regStack, BNRegisterStackInfo* result);

		static char* GetIntrinsicNameCallback(void* ctxt, uint32_t intrinsic);
		static uint32_t* GetAllIntrinsicsCallback(void* ctxt, size_t* count);
		static BNNameAndType* GetIntrinsicInputsCallback(void* ctxt, uint32_t intrinsic, size_t* count);
		static void FreeNameAndTypeListCallback(void* ctxt, BNNameAndType* nt, size_t count);
		static BNTypeWithConfidence* GetIntrinsicOutputsCallback(void* ctxt, uint32_t intrinsic, size_t* count);
		static void FreeTypeListCallback(void* ctxt, BNTypeWithConfidence* types, size_t count);

		static bool AssembleCallback(void* ctxt, const char* code, uint64_t addr, BNDataBuffer* result, char** errors);
		static bool IsNeverBranchPatchAvailableCallback(void* ctxt, const uint8_t* data, uint64_t addr, size_t len);
		static bool IsAlwaysBranchPatchAvailableCallback(void* ctxt, const uint8_t* data, uint64_t addr, size_t len);
		static bool IsInvertBranchPatchAvailableCallback(void* ctxt, const uint8_t* data, uint64_t addr, size_t len);
		static bool IsSkipAndReturnZeroPatchAvailableCallback(void* ctxt, const uint8_t* data, uint64_t addr, size_t len);
		static bool IsSkipAndReturnValuePatchAvailableCallback(void* ctxt, const uint8_t* data, uint64_t addr, size_t len);

		static bool ConvertToNopCallback(void* ctxt, uint8_t* data, uint64_t addr, size_t len);
		static bool AlwaysBranchCallback(void* ctxt, uint8_t* data, uint64_t addr, size_t len);
		static bool InvertBranchCallback(void* ctxt, uint8_t* data, uint64_t addr, size_t len);
		static bool SkipAndReturnValueCallback(void* ctxt, uint8_t* data, uint64_t addr, size_t len, uint64_t value);

		virtual void Register(BNCustomArchitecture* callbacks);

	public:
		Architecture(const std::string& name);

		static void Register(Architecture* arch);
		static Ref<Architecture> GetByName(const std::string& name);
		static std::vector<Ref<Architecture>> GetList();

		std::string GetName() const;

		virtual BNEndianness GetEndianness() const = 0;
		virtual size_t GetAddressSize() const = 0;
		virtual size_t GetDefaultIntegerSize() const;

		virtual size_t GetInstructionAlignment() const;
		virtual size_t GetMaxInstructionLength() const;
		virtual size_t GetOpcodeDisplayLength() const;

		virtual Ref<Architecture> GetAssociatedArchitectureByAddress(uint64_t& addr);

		virtual bool GetInstructionInfo(const uint8_t* data, uint64_t addr, size_t maxLen, InstructionInfo& result) = 0;
		virtual bool GetInstructionText(const uint8_t* data, uint64_t addr, size_t& len,
		                                std::vector<InstructionTextToken>& result) = 0;

		/*! GetInstructionLowLevelIL
			Translates an instruction at addr and appends it onto the LowLevelILFunction& il.
			\param data pointer to the instruction data to be translated
			\param addr address of the instruction data to be translated
			\param len length of the instruction data to be translated
			\param il the LowLevelILFunction which
		*/
		virtual bool GetInstructionLowLevelIL(const uint8_t* data, uint64_t addr, size_t& len, LowLevelILFunction& il);
		virtual std::string GetRegisterName(uint32_t reg);
		virtual std::string GetFlagName(uint32_t flag);
		virtual std::string GetFlagWriteTypeName(uint32_t flags);
		virtual std::string GetSemanticFlagClassName(uint32_t semClass);
		virtual std::string GetSemanticFlagGroupName(uint32_t semGroup);
		virtual std::vector<uint32_t> GetFullWidthRegisters();
		virtual std::vector<uint32_t> GetAllRegisters();
		virtual std::vector<uint32_t> GetAllFlags();
		virtual std::vector<uint32_t> GetAllFlagWriteTypes();
		virtual std::vector<uint32_t> GetAllSemanticFlagClasses();
		virtual std::vector<uint32_t> GetAllSemanticFlagGroups();
		virtual BNFlagRole GetFlagRole(uint32_t flag, uint32_t semClass = 0);
		virtual std::vector<uint32_t> GetFlagsRequiredForFlagCondition(BNLowLevelILFlagCondition cond,
			uint32_t semClass = 0);
		virtual std::vector<uint32_t> GetFlagsRequiredForSemanticFlagGroup(uint32_t semGroup);
		virtual std::map<uint32_t, BNLowLevelILFlagCondition> GetFlagConditionsForSemanticFlagGroup(uint32_t semGroup);
		virtual std::vector<uint32_t> GetFlagsWrittenByFlagWriteType(uint32_t writeType);
		virtual uint32_t GetSemanticClassForFlagWriteType(uint32_t writeType);
		virtual ExprId GetFlagWriteLowLevelIL(BNLowLevelILOperation op, size_t size, uint32_t flagWriteType,
			uint32_t flag, BNRegisterOrConstant* operands, size_t operandCount, LowLevelILFunction& il);
		ExprId GetDefaultFlagWriteLowLevelIL(BNLowLevelILOperation op, size_t size, BNFlagRole role,
			BNRegisterOrConstant* operands, size_t operandCount, LowLevelILFunction& il);
		virtual ExprId GetFlagConditionLowLevelIL(BNLowLevelILFlagCondition cond, uint32_t semClass, LowLevelILFunction& il);
		ExprId GetDefaultFlagConditionLowLevelIL(BNLowLevelILFlagCondition cond, uint32_t semClass, LowLevelILFunction& il);
		virtual ExprId GetSemanticFlagGroupLowLevelIL(uint32_t semGroup, LowLevelILFunction& il);
		virtual BNRegisterInfo GetRegisterInfo(uint32_t reg);
		virtual uint32_t GetStackPointerRegister();
		virtual uint32_t GetLinkRegister();
		virtual std::vector<uint32_t> GetGlobalRegisters();
		bool IsGlobalRegister(uint32_t reg);
		std::vector<uint32_t> GetModifiedRegistersOnWrite(uint32_t reg);
		uint32_t GetRegisterByName(const std::string& name);

		virtual std::string GetRegisterStackName(uint32_t regStack);
		virtual std::vector<uint32_t> GetAllRegisterStacks();
		virtual BNRegisterStackInfo GetRegisterStackInfo(uint32_t regStack);
		uint32_t GetRegisterStackForRegister(uint32_t reg);

		virtual std::string GetIntrinsicName(uint32_t intrinsic);
		virtual std::vector<uint32_t> GetAllIntrinsics();
		virtual std::vector<NameAndType> GetIntrinsicInputs(uint32_t intrinsic);
		virtual std::vector<Confidence<Ref<Type>>> GetIntrinsicOutputs(uint32_t intrinsic);

		virtual bool Assemble(const std::string& code, uint64_t addr, DataBuffer& result, std::string& errors);

		/*! IsNeverBranchPatchAvailable returns true if the instruction at addr can be patched to never branch.
		    This is used in the UI to determine if "never branch" should be displayed in the right-click context
		    menu when right-clicking on an instruction.
		    \param arch the architecture of the instruction
		    \param addr the address of the instruction in question
		*/
		virtual bool IsNeverBranchPatchAvailable(const uint8_t* data, uint64_t addr, size_t len);

		/*! IsAlwaysBranchPatchAvailable returns true if the instruction at addr can be patched to always branch.
		    This is used in the UI to determine if "always branch" should be displayed in the right-click context
		    menu when right-clicking on an instruction.
		    \param arch the architecture of the instruction
		    \param addr the address of the instruction in question
		*/
		virtual bool IsAlwaysBranchPatchAvailable(const uint8_t* data, uint64_t addr, size_t len);

		/*! IsInvertBranchPatchAvailable returns true if the instruction at addr can be patched to invert the branch.
		    This is used in the UI to determine if "invert branch" should be displayed in the right-click context
		    menu when right-clicking on an instruction.
		    \param arch the architecture of the instruction
		    \param addr the address of the instruction in question
		*/
		virtual bool IsInvertBranchPatchAvailable(const uint8_t* data, uint64_t addr, size_t len);

		/*! IsSkipAndReturnZeroPatchAvailable returns true if the instruction at addr is a call that can be patched to
		    return zero. This is used in the UI to determine if "skip and return zero" should be displayed in the
		    right-click context menu when right-clicking on an instruction.
		    \param arch the architecture of the instruction
		    \param addr the address of the instruction in question
		*/
		virtual bool IsSkipAndReturnZeroPatchAvailable(const uint8_t* data, uint64_t addr, size_t len);

		/*! IsSkipAndReturnValuePatchAvailable returns true if the instruction at addr is a call that can be patched to
		    return a value. This is used in the UI to determine if "skip and return value" should be displayed in the
		    right-click context menu when right-clicking on an instruction.
		    \param arch the architecture of the instruction
		    \param addr the address of the instruction in question
		*/
		virtual bool IsSkipAndReturnValuePatchAvailable(const uint8_t* data, uint64_t addr, size_t len);

		/*! ConvertToNop converts the instruction at addr to a no-operation instruction
		    \param arch the architecture of the instruction
		    \param addr the address of the instruction in question
		*/
		virtual bool ConvertToNop(uint8_t* data, uint64_t addr, size_t len);

		/*! AlwaysBranch converts the conditional branch instruction at addr to an unconditional branch. This is called
		    when the right-click context menu item "always branch" is selected in the UI.
		    \param arch the architecture of the instruction
		    \param addr the address of the instruction in question
		*/
		virtual bool AlwaysBranch(uint8_t* data, uint64_t addr, size_t len);

		/*! InvertBranch converts the conditional branch instruction at addr to its invert. This is called
		    when the right-click context menu item "invert branch" is selected in the UI.
		    \param arch the architecture of the instruction
		    \param addr the address of the instruction in question
		*/
		virtual bool InvertBranch(uint8_t* data, uint64_t addr, size_t len);

		/*! SkipAndReturnValue converts the call instruction at addr to an instruction that simulates that call
		    returning a value. This is called when the right-click context menu item "skip and return value" is selected
		    in the UI.
		    \param arch the architecture of the instruction
		    \param addr the address of the instruction in question
		*/
		virtual bool SkipAndReturnValue(uint8_t* data, uint64_t addr, size_t len, uint64_t value);

		void RegisterFunctionRecognizer(FunctionRecognizer* recog);
		void RegisterRelocationHandler(const std::string& viewName, RelocationHandler* handler);
		Ref<RelocationHandler> GetRelocationHandler(const std::string& viewName);

		bool IsBinaryViewTypeConstantDefined(const std::string& type, const std::string& name);
		uint64_t GetBinaryViewTypeConstant(const std::string& type, const std::string& name,
		                                   uint64_t defaultValue = 0);
		void SetBinaryViewTypeConstant(const std::string& type, const std::string& name, uint64_t value);

		void RegisterCallingConvention(CallingConvention* cc);
		std::vector<Ref<CallingConvention>> GetCallingConventions();
		Ref<CallingConvention> GetCallingConventionByName(const std::string& name);

		void SetDefaultCallingConvention(CallingConvention* cc);
		void SetCdeclCallingConvention(CallingConvention* cc);
		void SetStdcallCallingConvention(CallingConvention* cc);
		void SetFastcallCallingConvention(CallingConvention* cc);
		Ref<CallingConvention> GetDefaultCallingConvention();
		Ref<CallingConvention> GetCdeclCallingConvention();
		Ref<CallingConvention> GetStdcallCallingConvention();
		Ref<CallingConvention> GetFastcallCallingConvention();
		Ref<Platform> GetStandalonePlatform();

		void AddArchitectureRedirection(Architecture* from, Architecture* to);
	};

	class CoreArchitecture: public Architecture
	{
	public:
		CoreArchitecture(BNArchitecture* arch);
		virtual BNEndianness GetEndianness() const override;
		virtual size_t GetAddressSize() const override;
		virtual size_t GetDefaultIntegerSize() const override;
		virtual size_t GetInstructionAlignment() const override;
		virtual size_t GetMaxInstructionLength() const override;
		virtual size_t GetOpcodeDisplayLength() const override;
		virtual Ref<Architecture> GetAssociatedArchitectureByAddress(uint64_t& addr) override;
		virtual bool GetInstructionInfo(const uint8_t* data, uint64_t addr, size_t maxLen, InstructionInfo& result) override;
		virtual bool GetInstructionText(const uint8_t* data, uint64_t addr, size_t& len,
		                                std::vector<InstructionTextToken>& result) override;
		virtual bool GetInstructionLowLevelIL(const uint8_t* data, uint64_t addr, size_t& len, LowLevelILFunction& il) override;
		virtual std::string GetRegisterName(uint32_t reg) override;
		virtual std::string GetFlagName(uint32_t flag) override;
		virtual std::string GetFlagWriteTypeName(uint32_t flags) override;

		virtual std::string GetSemanticFlagClassName(uint32_t semClass) override;
		virtual std::string GetSemanticFlagGroupName(uint32_t semGroup) override;
		virtual std::vector<uint32_t> GetFullWidthRegisters() override;
		virtual std::vector<uint32_t> GetAllRegisters() override;
		virtual std::vector<uint32_t> GetAllFlags() override;
		virtual std::vector<uint32_t> GetAllFlagWriteTypes() override;
		virtual std::vector<uint32_t> GetAllSemanticFlagClasses() override;
		virtual std::vector<uint32_t> GetAllSemanticFlagGroups() override;
		virtual BNFlagRole GetFlagRole(uint32_t flag, uint32_t semClass = 0) override;
		virtual std::vector<uint32_t> GetFlagsRequiredForFlagCondition(BNLowLevelILFlagCondition cond,
			uint32_t semClass = 0) override;
		virtual std::vector<uint32_t> GetFlagsRequiredForSemanticFlagGroup(uint32_t semGroup) override;
		virtual std::map<uint32_t, BNLowLevelILFlagCondition> GetFlagConditionsForSemanticFlagGroup(uint32_t semGroup) override;
		virtual std::vector<uint32_t> GetFlagsWrittenByFlagWriteType(uint32_t writeType) override;
		virtual uint32_t GetSemanticClassForFlagWriteType(uint32_t writeType) override;
		virtual ExprId GetFlagWriteLowLevelIL(BNLowLevelILOperation op, size_t size, uint32_t flagWriteType,
			uint32_t flag, BNRegisterOrConstant* operands, size_t operandCount, LowLevelILFunction& il) override;
		virtual ExprId GetFlagConditionLowLevelIL(BNLowLevelILFlagCondition cond,
			uint32_t semClass, LowLevelILFunction& il) override;
		virtual ExprId GetSemanticFlagGroupLowLevelIL(uint32_t semGroup, LowLevelILFunction& il) override;
		virtual BNRegisterInfo GetRegisterInfo(uint32_t reg) override;
		virtual uint32_t GetStackPointerRegister() override;
		virtual uint32_t GetLinkRegister() override;
		virtual std::vector<uint32_t> GetGlobalRegisters() override;

		virtual std::string GetRegisterStackName(uint32_t regStack) override;
		virtual std::vector<uint32_t> GetAllRegisterStacks() override;
		virtual BNRegisterStackInfo GetRegisterStackInfo(uint32_t regStack) override;

		virtual std::string GetIntrinsicName(uint32_t intrinsic) override;
		virtual std::vector<uint32_t> GetAllIntrinsics() override;
		virtual std::vector<NameAndType> GetIntrinsicInputs(uint32_t intrinsic) override;
		virtual std::vector<Confidence<Ref<Type>>> GetIntrinsicOutputs(uint32_t intrinsic) override;

		virtual bool Assemble(const std::string& code, uint64_t addr, DataBuffer& result, std::string& errors) override;

		virtual bool IsNeverBranchPatchAvailable(const uint8_t* data, uint64_t addr, size_t len) override;
		virtual bool IsAlwaysBranchPatchAvailable(const uint8_t* data, uint64_t addr, size_t len) override;
		virtual bool IsInvertBranchPatchAvailable(const uint8_t* data, uint64_t addr, size_t len) override;
		virtual bool IsSkipAndReturnZeroPatchAvailable(const uint8_t* data, uint64_t addr, size_t len) override;
		virtual bool IsSkipAndReturnValuePatchAvailable(const uint8_t* data, uint64_t addr, size_t len) override;

		virtual bool ConvertToNop(uint8_t* data, uint64_t addr, size_t len) override;
		virtual bool AlwaysBranch(uint8_t* data, uint64_t addr, size_t len) override;
		virtual bool InvertBranch(uint8_t* data, uint64_t addr, size_t len) override;
		virtual bool SkipAndReturnValue(uint8_t* data, uint64_t addr, size_t len, uint64_t value) override;
	};

	class ArchitectureExtension: public Architecture
	{
	protected:
		Ref<Architecture> m_base;

		virtual void Register(BNCustomArchitecture* callbacks) override;

	public:
		ArchitectureExtension(const std::string& name, Architecture* base);

		Ref<Architecture> GetBaseArchitecture() const { return m_base; }

		virtual BNEndianness GetEndianness() const override;
		virtual size_t GetAddressSize() const override;
		virtual size_t GetDefaultIntegerSize() const override;
		virtual size_t GetInstructionAlignment() const override;
		virtual size_t GetMaxInstructionLength() const override;
		virtual size_t GetOpcodeDisplayLength() const override;
		virtual Ref<Architecture> GetAssociatedArchitectureByAddress(uint64_t& addr) override;
		virtual bool GetInstructionInfo(const uint8_t* data, uint64_t addr, size_t maxLen, InstructionInfo& result) override;
		virtual bool GetInstructionText(const uint8_t* data, uint64_t addr, size_t& len,
		                                std::vector<InstructionTextToken>& result) override;
		virtual bool GetInstructionLowLevelIL(const uint8_t* data, uint64_t addr, size_t& len, LowLevelILFunction& il) override;
		virtual std::string GetRegisterName(uint32_t reg) override;
		virtual std::string GetFlagName(uint32_t flag) override;
		virtual std::string GetFlagWriteTypeName(uint32_t flags) override;
		virtual std::string GetSemanticFlagClassName(uint32_t semClass) override;
		virtual std::string GetSemanticFlagGroupName(uint32_t semGroup) override;
		virtual std::vector<uint32_t> GetFullWidthRegisters() override;
		virtual std::vector<uint32_t> GetAllRegisters() override;
		virtual std::vector<uint32_t> GetAllFlags() override;
		virtual std::vector<uint32_t> GetAllFlagWriteTypes() override;
		virtual std::vector<uint32_t> GetAllSemanticFlagClasses() override;
		virtual std::vector<uint32_t> GetAllSemanticFlagGroups() override;
		virtual BNFlagRole GetFlagRole(uint32_t flag, uint32_t semClass = 0) override;
		virtual std::vector<uint32_t> GetFlagsRequiredForFlagCondition(BNLowLevelILFlagCondition cond,
			uint32_t semClass = 0) override;
		virtual std::vector<uint32_t> GetFlagsRequiredForSemanticFlagGroup(uint32_t semGroup) override;
		virtual std::map<uint32_t, BNLowLevelILFlagCondition> GetFlagConditionsForSemanticFlagGroup(uint32_t semGroup) override;
		virtual std::vector<uint32_t> GetFlagsWrittenByFlagWriteType(uint32_t writeType) override;
		virtual uint32_t GetSemanticClassForFlagWriteType(uint32_t writeType) override;
		virtual ExprId GetFlagWriteLowLevelIL(BNLowLevelILOperation op, size_t size, uint32_t flagWriteType,
			uint32_t flag, BNRegisterOrConstant* operands, size_t operandCount, LowLevelILFunction& il) override;
		virtual ExprId GetFlagConditionLowLevelIL(BNLowLevelILFlagCondition cond,
			uint32_t semClass, LowLevelILFunction& il) override;
		virtual ExprId GetSemanticFlagGroupLowLevelIL(uint32_t semGroup, LowLevelILFunction& il) override;
		virtual BNRegisterInfo GetRegisterInfo(uint32_t reg) override;
		virtual uint32_t GetStackPointerRegister() override;
		virtual uint32_t GetLinkRegister() override;
		virtual std::vector<uint32_t> GetGlobalRegisters() override;

		virtual std::string GetRegisterStackName(uint32_t regStack) override;
		virtual std::vector<uint32_t> GetAllRegisterStacks() override;
		virtual BNRegisterStackInfo GetRegisterStackInfo(uint32_t regStack) override;

		virtual std::string GetIntrinsicName(uint32_t intrinsic) override;
		virtual std::vector<uint32_t> GetAllIntrinsics() override;
		virtual std::vector<NameAndType> GetIntrinsicInputs(uint32_t intrinsic) override;
		virtual std::vector<Confidence<Ref<Type>>> GetIntrinsicOutputs(uint32_t intrinsic) override;

		virtual bool Assemble(const std::string& code, uint64_t addr, DataBuffer& result, std::string& errors) override;

		virtual bool IsNeverBranchPatchAvailable(const uint8_t* data, uint64_t addr, size_t len) override;
		virtual bool IsAlwaysBranchPatchAvailable(const uint8_t* data, uint64_t addr, size_t len) override;
		virtual bool IsInvertBranchPatchAvailable(const uint8_t* data, uint64_t addr, size_t len) override;
		virtual bool IsSkipAndReturnZeroPatchAvailable(const uint8_t* data, uint64_t addr, size_t len) override;
		virtual bool IsSkipAndReturnValuePatchAvailable(const uint8_t* data, uint64_t addr, size_t len) override;

		virtual bool ConvertToNop(uint8_t* data, uint64_t addr, size_t len) override;
		virtual bool AlwaysBranch(uint8_t* data, uint64_t addr, size_t len) override;
		virtual bool InvertBranch(uint8_t* data, uint64_t addr, size_t len) override;
		virtual bool SkipAndReturnValue(uint8_t* data, uint64_t addr, size_t len, uint64_t value) override;
	};

	class ArchitectureHook: public CoreArchitecture
	{
	protected:
		Ref<Architecture> m_base;

		virtual void Register(BNCustomArchitecture* callbacks) override;

	public:
		ArchitectureHook(Architecture* base);
	};

	class Structure;
	class NamedTypeReference;
	class Enumeration;

	struct Variable: public BNVariable
	{
		Variable();
		Variable(BNVariableSourceType type, uint32_t index, uint64_t storage);
		Variable(BNVariableSourceType type, uint64_t storage);
		Variable(const BNVariable& var);

		Variable& operator=(const Variable& var);

		bool operator==(const Variable& var) const;
		bool operator!=(const Variable& var) const;
		bool operator<(const Variable& var) const;

		uint64_t ToIdentifier() const;
		static Variable FromIdentifier(uint64_t id);
	};

	struct FunctionParameter
	{
		std::string name;
		Confidence<Ref<Type>> type;
		bool defaultLocation;
		Variable location;
	};

	class NameList
	{
	protected:
		std::string m_join;
		std::vector<std::string> m_name;
	public:
		NameList(const std::string& join);
		NameList(const std::string& name, const std::string& join);
		NameList(const std::vector<std::string>& name, const std::string& join);
		NameList(const NameList& name, const std::string& join);

		virtual NameList& operator=(const std::string& name);
		virtual NameList& operator=(const std::vector<std::string>& name);
		virtual NameList& operator=(const NameList& name);

		virtual bool operator==(const NameList& other) const;
		virtual bool operator!=(const NameList& other) const;
		virtual bool operator<(const NameList& other) const;

		virtual NameList operator+(const NameList& other) const;

		virtual std::string& operator[](size_t i);
		virtual const std::string& operator[](size_t i) const;
		virtual std::vector<std::string>::iterator begin();
		virtual std::vector<std::string>::iterator end();
		virtual std::vector<std::string>::const_iterator begin() const;
		virtual std::vector<std::string>::const_iterator end() const;
		virtual std::string& front();
		virtual const std::string& front() const;
		virtual std::string& back();
		virtual const std::string& back() const;
		virtual void insert(std::vector<std::string>::iterator loc, const std::string& name);
		virtual void insert(std::vector<std::string>::iterator loc, std::vector<std::string>::iterator b,
			std::vector<std::string>::iterator e);
		virtual void erase(std::vector<std::string>::iterator i);
		virtual void clear();
		virtual void push_back(const std::string& name);
		virtual size_t size() const;
		virtual size_t StringSize() const;

		virtual std::string GetString() const;

		BNNameList GetAPIObject() const;
		static void FreeAPIObject(BNNameList* name);
		static NameList FromAPIObject(BNNameList* name);
	};

	class QualifiedName: public NameList
	{
	public:
		QualifiedName();
		QualifiedName(const std::string& name);
		QualifiedName(const std::vector<std::string>& name);
		QualifiedName(const QualifiedName& name);

		virtual QualifiedName& operator=(const std::string& name);
		virtual QualifiedName& operator=(const std::vector<std::string>& name);
		virtual QualifiedName& operator=(const QualifiedName& name);
		virtual QualifiedName operator+(const QualifiedName& other) const;

		BNQualifiedName GetAPIObject() const;
		static void FreeAPIObject(BNQualifiedName* name);
		static QualifiedName FromAPIObject(BNQualifiedName* name);
	};

	class NameSpace: public NameList
	{
	public:
		NameSpace();
		NameSpace(const std::string& name);
		NameSpace(const std::vector<std::string>& name);
		NameSpace(const NameSpace& name);

		virtual NameSpace& operator=(const std::string& name);
		virtual NameSpace& operator=(const std::vector<std::string>& name);
		virtual NameSpace& operator=(const NameSpace& name);
		virtual NameSpace operator+(const NameSpace& other) const;

		BNNameSpace GetAPIObject() const;
		static void FreeAPIObject(BNNameSpace* name);
		static NameSpace FromAPIObject(BNNameSpace* name);
	};

	struct QualifiedNameAndType
	{
		QualifiedName name;
		Ref<Type> type;
	};

	class Type: public CoreRefCountObject<BNType, BNNewTypeReference, BNFreeType>
	{
	public:
		Type(BNType* type);

		BNTypeClass GetClass() const;
		uint64_t GetWidth() const;
		size_t GetAlignment() const;
		QualifiedName GetTypeName() const;
		Confidence<bool> IsSigned() const;
		Confidence<bool> IsConst() const;
		Confidence<bool> IsVolatile() const;
		bool IsFloat() const;
		Confidence<Ref<Type>> GetChildType() const;
		Confidence<Ref<CallingConvention>> GetCallingConvention() const;
		std::vector<FunctionParameter> GetParameters() const;
		Confidence<bool> HasVariableArguments() const;
		Confidence<bool> CanReturn() const;
		Ref<Structure> GetStructure() const;
		Ref<Enumeration> GetEnumeration() const;
		Ref<NamedTypeReference> GetNamedTypeReference() const;
		Confidence<BNMemberScope> GetScope() const;
		void SetScope(const Confidence<BNMemberScope>& scope);
		Confidence<BNMemberAccess> GetAccess() const;
		void SetAccess(const Confidence<BNMemberAccess>& access);
		void SetConst(const Confidence<bool>& cnst);
		void SetVolatile(const Confidence<bool>& vltl);
		void SetTypeName(const QualifiedName& name);
		Confidence<int64_t> GetStackAdjustment() const;

		uint64_t GetElementCount() const;
		uint64_t GetOffset() const;

		void SetFunctionCanReturn(const Confidence<bool>& canReturn);

		std::string GetString(Platform* platform = nullptr) const;
		std::string GetTypeAndName(const QualifiedName& name) const;
		std::string GetStringBeforeName(Platform* platform = nullptr) const;
		std::string GetStringAfterName(Platform* platform = nullptr) const;

		std::vector<InstructionTextToken> GetTokens(Platform* platform = nullptr,
			uint8_t baseConfidence = BN_FULL_CONFIDENCE) const;
		std::vector<InstructionTextToken> GetTokensBeforeName(Platform* platform = nullptr,
			uint8_t baseConfidence = BN_FULL_CONFIDENCE) const;
		std::vector<InstructionTextToken> GetTokensAfterName(Platform* platform = nullptr,
			uint8_t baseConfidence = BN_FULL_CONFIDENCE) const;

		Ref<Type> Duplicate() const;

		static Ref<Type> VoidType();
		static Ref<Type> BoolType();
		static Ref<Type> IntegerType(size_t width, const Confidence<bool>& sign, const std::string& altName = "");
		static Ref<Type> FloatType(size_t width, const std::string& typeName = "");
		static Ref<Type> StructureType(Structure* strct);
		static Ref<Type> NamedType(NamedTypeReference* ref, size_t width = 0, size_t align = 1);
		static Ref<Type> NamedType(const QualifiedName& name, Type* type);
		static Ref<Type> NamedType(const std::string& id, const QualifiedName& name, Type* type);
		static Ref<Type> NamedType(BinaryView* view, const QualifiedName& name);
		static Ref<Type> EnumerationType(Architecture* arch, Enumeration* enm, size_t width = 0, bool issigned = false);
		static Ref<Type> PointerType(Architecture* arch, const Confidence<Ref<Type>>& type,
			const Confidence<bool>& cnst = Confidence<bool>(false, 0),
			const Confidence<bool>& vltl = Confidence<bool>(false, 0), BNReferenceType refType = PointerReferenceType);
		static Ref<Type> PointerType(size_t width, const Confidence<Ref<Type>>& type,
			const Confidence<bool>& cnst = Confidence<bool>(false, 0),
			const Confidence<bool>& vltl = Confidence<bool>(false, 0), BNReferenceType refType = PointerReferenceType);
		static Ref<Type> ArrayType(const Confidence<Ref<Type>>& type, uint64_t elem);
		static Ref<Type> FunctionType(const Confidence<Ref<Type>>& returnValue,
			const Confidence<Ref<CallingConvention>>& callingConvention,
			const std::vector<FunctionParameter>& params, const Confidence<bool>& varArg = Confidence<bool>(false, 0),
			const Confidence<int64_t>& stackAdjust = Confidence<int64_t>(0, 0));

 		static std::string GenerateAutoTypeId(const std::string& source, const QualifiedName& name);
		static std::string GenerateAutoDemangledTypeId(const QualifiedName& name);
		static std::string GetAutoDemangledTypeIdSource();
		static std::string GenerateAutoDebugTypeId(const QualifiedName& name);
		static std::string GetAutoDebugTypeIdSource();

		Confidence<Ref<Type>> WithConfidence(uint8_t conf);
	};

	class NamedTypeReference: public CoreRefCountObject<BNNamedTypeReference, BNNewNamedTypeReference,
		BNFreeNamedTypeReference>
	{
	public:
		NamedTypeReference(BNNamedTypeReference* nt);
		NamedTypeReference(BNNamedTypeReferenceClass cls = UnknownNamedTypeClass, const std::string& id = "",
			const QualifiedName& name = QualifiedName());
		BNNamedTypeReferenceClass GetTypeClass() const;
		void SetTypeClass(BNNamedTypeReferenceClass cls);
		std::string GetTypeId() const;
		void SetTypeId(const std::string& id);
		QualifiedName GetName() const;
		void SetName(const QualifiedName& name);

		static Ref<NamedTypeReference> GenerateAutoTypeReference(BNNamedTypeReferenceClass cls,
			const std::string& source, const QualifiedName& name);
		static Ref<NamedTypeReference> GenerateAutoDemangledTypeReference(BNNamedTypeReferenceClass cls,
			const QualifiedName& name);
		static Ref<NamedTypeReference> GenerateAutoDebugTypeReference(BNNamedTypeReferenceClass cls,
			const QualifiedName& name);
	};

	struct StructureMember
	{
		Ref<Type> type;
		std::string name;
		uint64_t offset;
	};

	class Structure: public CoreRefCountObject<BNStructure, BNNewStructureReference, BNFreeStructure>
	{
	public:
		Structure();
		Structure(BNStructure* s);
		Structure(BNStructureType type, bool packed = false);

		std::vector<StructureMember> GetMembers() const;
		uint64_t GetWidth() const;
		void SetWidth(size_t width);
		size_t GetAlignment() const;
		void SetAlignment(size_t align);
		bool IsPacked() const;
		void SetPacked(bool packed);
		bool IsUnion() const;
		void SetStructureType(BNStructureType type);
		BNStructureType GetStructureType() const;
		void AddMember(const Confidence<Ref<Type>>& type, const std::string& name);
		void AddMemberAtOffset(const Confidence<Ref<Type>>& type, const std::string& name, uint64_t offset);
		void RemoveMember(size_t idx);
		void ReplaceMember(size_t idx, const Confidence<Ref<Type>>& type, const std::string& name);
	};

	struct EnumerationMember
	{
		std::string name;
		uint64_t value;
		bool isDefault;
	};

	class Enumeration: public CoreRefCountObject<BNEnumeration, BNNewEnumerationReference, BNFreeEnumeration>
	{
	public:
		Enumeration();
		Enumeration(BNEnumeration* e);

		std::vector<EnumerationMember> GetMembers() const;

		void AddMember(const std::string& name);
		void AddMemberWithValue(const std::string& name, uint64_t value);
		void RemoveMember(size_t idx);
		void ReplaceMember(size_t idx, const std::string& name, uint64_t value);
	};

	class DisassemblySettings: public CoreRefCountObject<BNDisassemblySettings,
		BNNewDisassemblySettingsReference, BNFreeDisassemblySettings>
	{
	public:
		DisassemblySettings();
		DisassemblySettings(BNDisassemblySettings* settings);

		bool IsOptionSet(BNDisassemblyOption option) const;
		void SetOption(BNDisassemblyOption option, bool state = true);

		size_t GetWidth() const;
		void SetWidth(size_t width);
		size_t GetMaximumSymbolWidth() const;
		void SetMaximumSymbolWidth(size_t width);
	};

	class Function;

	struct BasicBlockEdge
	{
		BNBranchType type;
		Ref<BasicBlock> target;
		bool backEdge;
	};

	class BasicBlock: public CoreRefCountObject<BNBasicBlock, BNNewBasicBlockReference, BNFreeBasicBlock>
	{
	public:
		BasicBlock(BNBasicBlock* block);

		Ref<Function> GetFunction() const;
		Ref<Architecture> GetArchitecture() const;

		uint64_t GetStart() const;
		uint64_t GetEnd() const;
		uint64_t GetLength() const;

		size_t GetIndex() const;

		std::vector<BasicBlockEdge> GetOutgoingEdges() const;
		std::vector<BasicBlockEdge> GetIncomingEdges() const;
		bool HasUndeterminedOutgoingEdges() const;
		bool CanExit() const;

		std::set<Ref<BasicBlock>> GetDominators() const;
		std::set<Ref<BasicBlock>> GetStrictDominators() const;
		Ref<BasicBlock> GetImmediateDominator() const;
		std::set<Ref<BasicBlock>> GetDominatorTreeChildren() const;
		std::set<Ref<BasicBlock>> GetDominanceFrontier() const;
		static std::set<Ref<BasicBlock>> GetIteratedDominanceFrontier(const std::set<Ref<BasicBlock>>& blocks);

		void MarkRecentUse();

		std::vector<std::vector<InstructionTextToken>> GetAnnotations();

		std::vector<DisassemblyTextLine> GetDisassemblyText(DisassemblySettings* settings);

		BNHighlightColor GetBasicBlockHighlight();
		void SetAutoBasicBlockHighlight(BNHighlightColor color);
		void SetAutoBasicBlockHighlight(BNHighlightStandardColor color, uint8_t alpha = 255);
		void SetAutoBasicBlockHighlight(BNHighlightStandardColor color, BNHighlightStandardColor mixColor,
			uint8_t mix, uint8_t alpha = 255);
		void SetAutoBasicBlockHighlight(uint8_t r, uint8_t g, uint8_t b, uint8_t alpha = 255);
		void SetUserBasicBlockHighlight(BNHighlightColor color);
		void SetUserBasicBlockHighlight(BNHighlightStandardColor color, uint8_t alpha = 255);
		void SetUserBasicBlockHighlight(BNHighlightStandardColor color, BNHighlightStandardColor mixColor,
			uint8_t mix, uint8_t alpha = 255);
		void SetUserBasicBlockHighlight(uint8_t r, uint8_t g, uint8_t b, uint8_t alpha = 255);

		static bool IsBackEdge(BasicBlock* source, BasicBlock* target);

		bool IsILBlock() const;
		bool IsLowLevelILBlock() const;
		bool IsMediumLevelILBlock() const;
		Ref<LowLevelILFunction> GetLowLevelILFunction() const;
		Ref<MediumLevelILFunction> GetMediumLevelILFunction() const;
	};

	struct VariableNameAndType
	{
		Variable var;
		Confidence<Ref<Type>> type;
		std::string name;
		bool autoDefined;
	};

	struct StackVariableReference
	{
		uint32_t sourceOperand;
		Confidence<Ref<Type>> type;
		std::string name;
		Variable var;
		int64_t referencedOffset;
		size_t size;
	};

	struct IndirectBranchInfo
	{
		Ref<Architecture> sourceArch;
		uint64_t sourceAddr;
		Ref<Architecture> destArch;
		uint64_t destAddr;
		bool autoDefined;
	};

	struct ArchAndAddr
	{
		Ref<Architecture> arch;
		uint64_t address;

		ArchAndAddr(): arch(nullptr), address(0) {}
		ArchAndAddr(Architecture* a, uint64_t addr): arch(a), address(addr) {}
	};

	struct LookupTableEntry
	{
		std::vector<int64_t> fromValues;
		int64_t toValue;
	};

	struct RegisterValue
	{
		BNRegisterValueType state;
		int64_t value;
		int64_t offset;

		RegisterValue();
		static RegisterValue FromAPIObject(const BNRegisterValue& value);
		BNRegisterValue ToAPIObject();
	};

	struct PossibleValueSet
	{
		BNRegisterValueType state;
		int64_t value;
		int64_t offset;
		std::vector<BNValueRange> ranges;
		std::set<int64_t> valueSet;
		std::vector<LookupTableEntry> table;

		static PossibleValueSet FromAPIObject(BNPossibleValueSet& value);
	};

	class FlowGraph;
	class MediumLevelILFunction;

	class Function: public CoreRefCountObject<BNFunction, BNNewFunctionReference, BNFreeFunction>
	{
		int m_advancedAnalysisRequests;

	public:
		Function(BNFunction* func);
		virtual ~Function();

		Ref<BinaryView> GetView() const;
		Ref<Architecture> GetArchitecture() const;
		Ref<Platform> GetPlatform() const;
		uint64_t GetStart() const;
		Ref<Symbol> GetSymbol() const;
		bool WasAutomaticallyDiscovered() const;
		Confidence<bool> CanReturn() const;
		bool HasExplicitlyDefinedType() const;
		bool NeedsUpdate() const;

		std::vector<Ref<BasicBlock>> GetBasicBlocks() const;
		Ref<BasicBlock> GetBasicBlockAtAddress(Architecture* arch, uint64_t addr) const;
		void MarkRecentUse();

		std::string GetComment() const;
		std::string GetCommentForAddress(uint64_t addr) const;
		std::vector<uint64_t> GetCommentedAddresses() const;
		void SetComment(const std::string& comment);
		void SetCommentForAddress(uint64_t addr, const std::string& comment);

		Ref<LowLevelILFunction> GetLowLevelIL() const;
		size_t GetLowLevelILForInstruction(Architecture* arch, uint64_t addr);
		std::vector<size_t> GetLowLevelILExitsForInstruction(Architecture* arch, uint64_t addr);
		RegisterValue GetRegisterValueAtInstruction(Architecture* arch, uint64_t addr, uint32_t reg);
		RegisterValue GetRegisterValueAfterInstruction(Architecture* arch, uint64_t addr, uint32_t reg);
		RegisterValue GetStackContentsAtInstruction(Architecture* arch, uint64_t addr, int64_t offset, size_t size);
		RegisterValue GetStackContentsAfterInstruction(Architecture* arch, uint64_t addr, int64_t offset, size_t size);
		RegisterValue GetParameterValueAtInstruction(Architecture* arch, uint64_t addr, Type* functionType, size_t i);
		RegisterValue GetParameterValueAtLowLevelILInstruction(size_t instr, Type* functionType, size_t i);
		std::vector<uint32_t> GetRegistersReadByInstruction(Architecture* arch, uint64_t addr);
		std::vector<uint32_t> GetRegistersWrittenByInstruction(Architecture* arch, uint64_t addr);
		std::vector<StackVariableReference> GetStackVariablesReferencedByInstruction(Architecture* arch, uint64_t addr);
		std::vector<BNConstantReference> GetConstantsReferencedByInstruction(Architecture* arch, uint64_t addr);

		Ref<LowLevelILFunction> GetLiftedIL() const;
		size_t GetLiftedILForInstruction(Architecture* arch, uint64_t addr);
		std::set<size_t> GetLiftedILFlagUsesForDefinition(size_t i, uint32_t flag);
		std::set<size_t> GetLiftedILFlagDefinitionsForUse(size_t i, uint32_t flag);
		std::set<uint32_t> GetFlagsReadByLiftedILInstruction(size_t i);
		std::set<uint32_t> GetFlagsWrittenByLiftedILInstruction(size_t i);

		Ref<MediumLevelILFunction> GetMediumLevelIL() const;

		Ref<Type> GetType() const;
		Confidence<Ref<Type>> GetReturnType() const;
		Confidence<std::vector<uint32_t>> GetReturnRegisters() const;
		Confidence<Ref<CallingConvention>> GetCallingConvention() const;
		Confidence<std::vector<Variable>> GetParameterVariables() const;
		Confidence<bool> HasVariableArguments() const;
		Confidence<int64_t> GetStackAdjustment() const;
		std::map<uint32_t, Confidence<int32_t>> GetRegisterStackAdjustments() const;
		Confidence<std::set<uint32_t>> GetClobberedRegisters() const;

		void SetAutoType(Type* type);
		void SetAutoReturnType(const Confidence<Ref<Type>>& type);
		void SetAutoReturnRegisters(const Confidence<std::vector<uint32_t>>& returnRegs);
		void SetAutoCallingConvention(const Confidence<Ref<CallingConvention>>& convention);
		void SetAutoParameterVariables(const Confidence<std::vector<Variable>>& vars);
		void SetAutoHasVariableArguments(const Confidence<bool>& varArgs);
		void SetAutoCanReturn(const Confidence<bool>& returns);
		void SetAutoStackAdjustment(const Confidence<int64_t>& stackAdjust);
		void SetAutoRegisterStackAdjustments(const std::map<uint32_t, Confidence<int32_t>>& regStackAdjust);
		void SetAutoClobberedRegisters(const Confidence<std::set<uint32_t>>& clobbered);

		void SetUserType(Type* type);
		void SetReturnType(const Confidence<Ref<Type>>& type);
		void SetReturnRegisters(const Confidence<std::vector<uint32_t>>& returnRegs);
		void SetCallingConvention(const Confidence<Ref<CallingConvention>>& convention);
		void SetParameterVariables(const Confidence<std::vector<Variable>>& vars);
		void SetHasVariableArguments(const Confidence<bool>& varArgs);
		void SetCanReturn(const Confidence<bool>& returns);
		void SetStackAdjustment(const Confidence<int64_t>& stackAdjust);
		void SetRegisterStackAdjustments(const std::map<uint32_t, Confidence<int32_t>>& regStackAdjust);
		void SetClobberedRegisters(const Confidence<std::set<uint32_t>>& clobbered);

		void ApplyImportedTypes(Symbol* sym);
		void ApplyAutoDiscoveredType(Type* type);

		Ref<FlowGraph> CreateFunctionGraph(BNFunctionGraphType type, DisassemblySettings* settings = nullptr);

		std::map<int64_t, std::vector<VariableNameAndType>> GetStackLayout();
		void CreateAutoStackVariable(int64_t offset, const Confidence<Ref<Type>>& type, const std::string& name);
		void CreateUserStackVariable(int64_t offset, const Confidence<Ref<Type>>& type, const std::string& name);
		void DeleteAutoStackVariable(int64_t offset);
		void DeleteUserStackVariable(int64_t offset);
		bool GetStackVariableAtFrameOffset(Architecture* arch, uint64_t addr, int64_t offset, VariableNameAndType& var);

		std::map<Variable, VariableNameAndType> GetVariables();
		void CreateAutoVariable(const Variable& var, const Confidence<Ref<Type>>& type, const std::string& name,
			bool ignoreDisjointUses = false);
		void CreateUserVariable(const Variable& var, const Confidence<Ref<Type>>& type, const std::string& name,
			bool ignoreDisjointUses = false);
		void DeleteAutoVariable(const Variable& var);
		void DeleteUserVariable(const Variable& var);
		Confidence<Ref<Type>> GetVariableType(const Variable& var);
		std::string GetVariableName(const Variable& var);

		void SetAutoIndirectBranches(Architecture* sourceArch, uint64_t source, const std::vector<ArchAndAddr>& branches);
		void SetUserIndirectBranches(Architecture* sourceArch, uint64_t source, const std::vector<ArchAndAddr>& branches);

		std::vector<IndirectBranchInfo> GetIndirectBranches();
		std::vector<IndirectBranchInfo> GetIndirectBranchesAt(Architecture* arch, uint64_t addr);

		void SetAutoCallStackAdjustment(Architecture* arch, uint64_t addr, const Confidence<int64_t>& adjust);
		void SetAutoCallRegisterStackAdjustment(Architecture* arch, uint64_t addr,
			const std::map<uint32_t, Confidence<int32_t>>& adjust);
		void SetAutoCallRegisterStackAdjustment(Architecture* arch, uint64_t addr, uint32_t regStack,
			const Confidence<int32_t>& adjust);
		void SetUserCallStackAdjustment(Architecture* arch, uint64_t addr, const Confidence<int64_t>& adjust);
		void SetUserCallRegisterStackAdjustment(Architecture* arch, uint64_t addr,
			const std::map<uint32_t, Confidence<int32_t>>& adjust);
		void SetUserCallRegisterStackAdjustment(Architecture* arch, uint64_t addr, uint32_t regStack,
			const Confidence<int32_t>& adjust);

		Confidence<int64_t> GetCallStackAdjustment(Architecture* arch, uint64_t addr);
		std::map<uint32_t, Confidence<int32_t>> GetCallRegisterStackAdjustment(Architecture* arch, uint64_t addr);
		Confidence<int32_t> GetCallRegisterStackAdjustment(Architecture* arch, uint64_t addr, uint32_t regStack);
		bool IsCallInstruction(Architecture* arch, uint64_t addr);

		std::vector<std::vector<InstructionTextToken>> GetBlockAnnotations(Architecture* arch, uint64_t addr);

		BNIntegerDisplayType GetIntegerConstantDisplayType(Architecture* arch, uint64_t instrAddr, uint64_t value,
			size_t operand);
		void SetIntegerConstantDisplayType(Architecture* arch, uint64_t instrAddr, uint64_t value, size_t operand,
			BNIntegerDisplayType type);

		BNHighlightColor GetInstructionHighlight(Architecture* arch, uint64_t addr);
		void SetAutoInstructionHighlight(Architecture* arch, uint64_t addr, BNHighlightColor color);
		void SetAutoInstructionHighlight(Architecture* arch, uint64_t addr, BNHighlightStandardColor color,
			uint8_t alpha = 255);
		void SetAutoInstructionHighlight(Architecture* arch, uint64_t addr, BNHighlightStandardColor color,
			BNHighlightStandardColor mixColor, uint8_t mix, uint8_t alpha = 255);
		void SetAutoInstructionHighlight(Architecture* arch, uint64_t addr, uint8_t r, uint8_t g, uint8_t b,
			uint8_t alpha = 255);
		void SetUserInstructionHighlight(Architecture* arch, uint64_t addr, BNHighlightColor color);
		void SetUserInstructionHighlight(Architecture* arch, uint64_t addr, BNHighlightStandardColor color,
			uint8_t alpha = 255);
		void SetUserInstructionHighlight(Architecture* arch, uint64_t addr, BNHighlightStandardColor color,
			BNHighlightStandardColor mixColor, uint8_t mix, uint8_t alpha = 255);
		void SetUserInstructionHighlight(Architecture* arch, uint64_t addr, uint8_t r, uint8_t g, uint8_t b,
			uint8_t alpha = 255);

		void Reanalyze();

		void RequestAdvancedAnalysisData();
		void ReleaseAdvancedAnalysisData();
		void ReleaseAdvancedAnalysisData(size_t count);

		std::map<std::string, double> GetAnalysisPerformanceInfo();

		std::vector<DisassemblyTextLine> GetTypeTokens(DisassemblySettings* settings = nullptr);

		Confidence<RegisterValue> GetGlobalPointerValue() const;
		Confidence<RegisterValue> GetRegisterValueAtExit(uint32_t reg) const;

		bool IsFunctionTooLarge();
		bool IsAnalysisSkipped();
		BNAnalysisSkipReason GetAnalysisSkipReason();
		BNFunctionAnalysisSkipOverride GetAnalysisSkipOverride();
		void SetAnalysisSkipOverride(BNFunctionAnalysisSkipOverride skip);

		Ref<FlowGraph> GetUnresolvedStackAdjustmentGraph();

		void RequestDebugReport(const std::string& name);
	};

	class AdvancedFunctionAnalysisDataRequestor
	{
		Ref<Function> m_func;

	public:
		AdvancedFunctionAnalysisDataRequestor(Function* func = nullptr);
		AdvancedFunctionAnalysisDataRequestor(const AdvancedFunctionAnalysisDataRequestor& req);
		~AdvancedFunctionAnalysisDataRequestor();
		AdvancedFunctionAnalysisDataRequestor& operator=(const AdvancedFunctionAnalysisDataRequestor& req);

		Ref<Function> GetFunction() { return m_func; }
		void SetFunction(Function* func);
	};

	class FlowGraphNode;

	struct FlowGraphEdge
	{
		BNBranchType type;
		Ref<FlowGraphNode> target;
		std::vector<BNPoint> points;
		bool backEdge;
	};

	class FlowGraphNode: public CoreRefCountObject<BNFlowGraphNode,
		BNNewFlowGraphNodeReference, BNFreeFlowGraphNode>
	{
		std::vector<DisassemblyTextLine> m_cachedLines;
		std::vector<FlowGraphEdge> m_cachedEdges;
		bool m_cachedLinesValid, m_cachedEdgesValid;

	public:
		FlowGraphNode(FlowGraph* graph);
		FlowGraphNode(BNFlowGraphNode* node);

		Ref<BasicBlock> GetBasicBlock() const;
		void SetBasicBlock(BasicBlock* block);
		int GetX() const;
		int GetY() const;
		int GetWidth() const;
		int GetHeight() const;

		const std::vector<DisassemblyTextLine>& GetLines();
		void SetLines(const std::vector<DisassemblyTextLine>& lines);
		const std::vector<FlowGraphEdge>& GetOutgoingEdges();
		void AddOutgoingEdge(BNBranchType type, FlowGraphNode* target);

		BNHighlightColor GetHighlight() const;
		void SetHighlight(const BNHighlightColor& color);
	};

	class FlowGraphLayoutRequest: public RefCountObject
	{
		BNFlowGraphLayoutRequest* m_object;
		std::function<void()> m_completeFunc;

		static void CompleteCallback(void* ctxt);

	public:
		FlowGraphLayoutRequest(FlowGraph* graph, const std::function<void()>& completeFunc);
		virtual ~FlowGraphLayoutRequest();

		BNFlowGraphLayoutRequest* GetObject() const { return m_object; }

		Ref<FlowGraph> GetGraph() const;
		bool IsComplete() const;
		void Abort();
	};

	class FlowGraph: public CoreRefCountObject<BNFlowGraph, BNNewFlowGraphReference, BNFreeFlowGraph>
	{
		std::map<BNFlowGraphNode*, Ref<FlowGraphNode>> m_cachedNodes;

		static void PrepareForLayoutCallback(void* ctxt);
		static void PopulateNodesCallback(void* ctxt);
		static void CompleteLayoutCallback(void* ctxt);
		static BNFlowGraph* UpdateCallback(void* ctxt);

	protected:
		FlowGraph(BNFlowGraph* graph);

		void FinishPrepareForLayout();
		virtual void PrepareForLayout();
		virtual void PopulateNodes();
		virtual void CompleteLayout();

	public:
		FlowGraph();

		Ref<Function> GetFunction() const;
		void SetFunction(Function* func);

		int GetHorizontalNodeMargin() const;
		int GetVerticalNodeMargin() const;
		void SetNodeMargins(int horiz, int vert);

		Ref<FlowGraphLayoutRequest> StartLayout(const std::function<void()>& func);
		bool IsLayoutComplete();

		std::vector<Ref<FlowGraphNode>> GetNodes();
		Ref<FlowGraphNode> GetNode(size_t i);
		bool HasNodes() const;
		size_t AddNode(FlowGraphNode* node);

		int GetWidth() const;
		int GetHeight() const;
		std::vector<Ref<FlowGraphNode>> GetNodesInRegion(int left, int top, int right, int bottom);

		bool IsILGraph() const;
		bool IsLowLevelILGraph() const;
		bool IsMediumLevelILGraph() const;
		Ref<LowLevelILFunction> GetLowLevelILFunction() const;
		Ref<MediumLevelILFunction> GetMediumLevelILFunction() const;
		void SetLowLevelILFunction(LowLevelILFunction* func);
		void SetMediumLevelILFunction(MediumLevelILFunction* func);

		void Show(const std::string& title);

		virtual Ref<FlowGraph> Update();
	};

	class CoreFlowGraph: public FlowGraph
	{
	public:
		CoreFlowGraph(BNFlowGraph* graph);
		virtual Ref<FlowGraph> Update() override;
	};

	struct LowLevelILLabel: public BNLowLevelILLabel
	{
		LowLevelILLabel();
	};

	struct ILSourceLocation
	{
		uint64_t address;
		uint32_t sourceOperand;
		bool valid;

		ILSourceLocation(): valid(false)
		{
		}

		ILSourceLocation(uint64_t addr, uint32_t operand): address(addr), sourceOperand(operand), valid(true)
		{
		}

		ILSourceLocation(const BNLowLevelILInstruction& instr):
			address(instr.address), sourceOperand(instr.sourceOperand), valid(true)
		{
		}

		ILSourceLocation(const BNMediumLevelILInstruction& instr):
			address(instr.address), sourceOperand(instr.sourceOperand), valid(true)
		{
		}
	};

	struct LowLevelILInstruction;
	struct RegisterOrFlag;
	struct SSARegister;
	struct SSARegisterStack;
	struct SSAFlag;
	struct SSARegisterOrFlag;

	class LowLevelILFunction: public CoreRefCountObject<BNLowLevelILFunction,
		BNNewLowLevelILFunctionReference, BNFreeLowLevelILFunction>
	{
	public:
		LowLevelILFunction(Architecture* arch, Function* func = nullptr);
		LowLevelILFunction(BNLowLevelILFunction* func);

		Ref<Function> GetFunction() const;
		Ref<Architecture> GetArchitecture() const;

		void PrepareToCopyFunction(LowLevelILFunction* func);
		void PrepareToCopyBlock(BasicBlock* block);
		BNLowLevelILLabel* GetLabelForSourceInstruction(size_t i);

		uint64_t GetCurrentAddress() const;
		void SetCurrentAddress(Architecture* arch, uint64_t addr);
		size_t GetInstructionStart(Architecture* arch, uint64_t addr);

		void ClearIndirectBranches();
		void SetIndirectBranches(const std::vector<ArchAndAddr>& branches);

		ExprId AddExpr(BNLowLevelILOperation operation, size_t size, uint32_t flags,
			ExprId a = 0, ExprId b = 0, ExprId c = 0, ExprId d = 0);
		ExprId AddExprWithLocation(BNLowLevelILOperation operation, uint64_t addr, uint32_t sourceOperand,
			size_t size, uint32_t flags, ExprId a = 0, ExprId b = 0, ExprId c = 0, ExprId d = 0);
		ExprId AddExprWithLocation(BNLowLevelILOperation operation, const ILSourceLocation& loc,
			size_t size, uint32_t flags, ExprId a = 0, ExprId b = 0, ExprId c = 0, ExprId d = 0);
		ExprId AddInstruction(ExprId expr);

		ExprId Nop(const ILSourceLocation& loc = ILSourceLocation());
		ExprId SetRegister(size_t size, uint32_t reg, ExprId val, uint32_t flags = 0,
			const ILSourceLocation& loc = ILSourceLocation());
		ExprId SetRegisterSplit(size_t size, uint32_t high, uint32_t low, ExprId val, uint32_t flags = 0,
			const ILSourceLocation& loc = ILSourceLocation());
		ExprId SetRegisterSSA(size_t size, const SSARegister& reg, ExprId val,
			const ILSourceLocation& loc = ILSourceLocation());
		ExprId SetRegisterSSAPartial(size_t size, const SSARegister& fullReg, uint32_t partialReg, ExprId val,
			const ILSourceLocation& loc = ILSourceLocation());
		ExprId SetRegisterSplitSSA(size_t size, const SSARegister& high, const SSARegister& low, ExprId val,
			const ILSourceLocation& loc = ILSourceLocation());
		ExprId SetRegisterStackTopRelative(size_t size, uint32_t regStack, ExprId entry, ExprId val,
			uint32_t flags = 0, const ILSourceLocation& loc = ILSourceLocation());
		ExprId RegisterStackPush(size_t size, uint32_t regStack, ExprId val, uint32_t flags = 0,
			const ILSourceLocation& loc = ILSourceLocation());
		ExprId SetRegisterStackTopRelativeSSA(size_t size, uint32_t regStack, size_t destVersion, size_t srcVersion,
			ExprId entry, const SSARegister& top, ExprId val, const ILSourceLocation& loc = ILSourceLocation());
		ExprId SetRegisterStackAbsoluteSSA(size_t size, uint32_t regStack, size_t destVersion, size_t srcVersion,
			uint32_t reg, ExprId val, const ILSourceLocation& loc = ILSourceLocation());
		ExprId SetFlag(uint32_t flag, ExprId val, const ILSourceLocation& loc = ILSourceLocation());
		ExprId SetFlagSSA(const SSAFlag& flag, ExprId val, const ILSourceLocation& loc = ILSourceLocation());
		ExprId Load(size_t size, ExprId addr, uint32_t flags = 0,
			const ILSourceLocation& loc = ILSourceLocation());
		ExprId LoadSSA(size_t size, ExprId addr, size_t sourceMemoryVer,
			const ILSourceLocation& loc = ILSourceLocation());
		ExprId Store(size_t size, ExprId addr, ExprId val, uint32_t flags = 0,
			const ILSourceLocation& loc = ILSourceLocation());
		ExprId StoreSSA(size_t size, ExprId addr, ExprId val, size_t newMemoryVer, size_t prevMemoryVer,
			const ILSourceLocation& loc = ILSourceLocation());
		ExprId Push(size_t size, ExprId val, uint32_t flags = 0,
			const ILSourceLocation& loc = ILSourceLocation());
		ExprId Pop(size_t size, uint32_t flags = 0, const ILSourceLocation& loc = ILSourceLocation());
		ExprId Register(size_t size, uint32_t reg, const ILSourceLocation& loc = ILSourceLocation());
		ExprId RegisterSSA(size_t size, const SSARegister& reg, const ILSourceLocation& loc = ILSourceLocation());
		ExprId RegisterSSAPartial(size_t size, const SSARegister& fullReg, uint32_t partialReg,
			const ILSourceLocation& loc = ILSourceLocation());
		ExprId RegisterSplit(size_t size, uint32_t high, uint32_t low, const ILSourceLocation& loc = ILSourceLocation());
		ExprId RegisterSplitSSA(size_t size, const SSARegister& high, const SSARegister& low,
			const ILSourceLocation& loc = ILSourceLocation());
		ExprId RegisterStackTopRelative(size_t size, uint32_t regStack, ExprId entry,
			const ILSourceLocation& loc = ILSourceLocation());
		ExprId RegisterStackPop(size_t size, uint32_t regStack, uint32_t flags = 0,
			const ILSourceLocation& loc = ILSourceLocation());
		ExprId RegisterStackFreeReg(uint32_t reg, const ILSourceLocation& loc = ILSourceLocation());
		ExprId RegisterStackFreeTopRelative(uint32_t regStack, ExprId entry,
			const ILSourceLocation& loc = ILSourceLocation());
		ExprId RegisterStackTopRelativeSSA(size_t size, const SSARegisterStack& regStack, ExprId entry,
			const SSARegister& top, const ILSourceLocation& loc = ILSourceLocation());
		ExprId RegisterStackAbsoluteSSA(size_t size, const SSARegisterStack& regStack, uint32_t reg,
			const ILSourceLocation& loc = ILSourceLocation());
		ExprId RegisterStackFreeTopRelativeSSA(uint32_t regStack, size_t destVersion, size_t srcVersion,
			ExprId entry, const SSARegister& top, const ILSourceLocation& loc = ILSourceLocation());
		ExprId RegisterStackFreeAbsoluteSSA(uint32_t regStack, size_t destVersion, size_t srcVersion,
			uint32_t reg, const ILSourceLocation& loc = ILSourceLocation());
		ExprId Const(size_t size, uint64_t val, const ILSourceLocation& loc = ILSourceLocation());
		ExprId ConstPointer(size_t size, uint64_t val, const ILSourceLocation& loc = ILSourceLocation());
		ExprId ExternPointer(size_t size, uint64_t val, uint64_t offset, const ILSourceLocation& loc = ILSourceLocation());
		ExprId FloatConstRaw(size_t size, uint64_t val, const ILSourceLocation& loc = ILSourceLocation());
		ExprId FloatConstSingle(float val, const ILSourceLocation& loc = ILSourceLocation());
		ExprId FloatConstDouble(double val, const ILSourceLocation& loc = ILSourceLocation());
		ExprId Flag(uint32_t flag, const ILSourceLocation& loc = ILSourceLocation());
		ExprId FlagSSA(const SSAFlag& flag, const ILSourceLocation& loc = ILSourceLocation());
		ExprId FlagBit(size_t size, uint32_t flag, uint32_t bitIndex,
			const ILSourceLocation& loc = ILSourceLocation());
		ExprId FlagBitSSA(size_t size, const SSAFlag& flag, uint32_t bitIndex,
			const ILSourceLocation& loc = ILSourceLocation());
		ExprId Add(size_t size, ExprId a, ExprId b, uint32_t flags = 0,
			const ILSourceLocation& loc = ILSourceLocation());
		ExprId AddCarry(size_t size, ExprId a, ExprId b, ExprId carry, uint32_t flags = 0,
			const ILSourceLocation& loc = ILSourceLocation());
		ExprId Sub(size_t size, ExprId a, ExprId b, uint32_t flags = 0,
			const ILSourceLocation& loc = ILSourceLocation());
		ExprId SubBorrow(size_t size, ExprId a, ExprId b, ExprId carry, uint32_t flags = 0,
			const ILSourceLocation& loc = ILSourceLocation());
		ExprId And(size_t size, ExprId a, ExprId b, uint32_t flags = 0,
			const ILSourceLocation& loc = ILSourceLocation());
		ExprId Or(size_t size, ExprId a, ExprId b, uint32_t flags = 0,
			const ILSourceLocation& loc = ILSourceLocation());
		ExprId Xor(size_t size, ExprId a, ExprId b, uint32_t flags = 0,
			const ILSourceLocation& loc = ILSourceLocation());
		ExprId ShiftLeft(size_t size, ExprId a, ExprId b, uint32_t flags = 0,
			const ILSourceLocation& loc = ILSourceLocation());
		ExprId LogicalShiftRight(size_t size, ExprId a, ExprId b, uint32_t flags = 0,
			const ILSourceLocation& loc = ILSourceLocation());
		ExprId ArithShiftRight(size_t size, ExprId a, ExprId b, uint32_t flags = 0,
			const ILSourceLocation& loc = ILSourceLocation());
		ExprId RotateLeft(size_t size, ExprId a, ExprId b, uint32_t flags = 0,
			const ILSourceLocation& loc = ILSourceLocation());
		ExprId RotateLeftCarry(size_t size, ExprId a, ExprId b, ExprId carry, uint32_t flags = 0,
			const ILSourceLocation& loc = ILSourceLocation());
		ExprId RotateRight(size_t size, ExprId a, ExprId b, uint32_t flags = 0,
			const ILSourceLocation& loc = ILSourceLocation());
		ExprId RotateRightCarry(size_t size, ExprId a, ExprId b, ExprId carry, uint32_t flags = 0,
			const ILSourceLocation& loc = ILSourceLocation());
		ExprId Mult(size_t size, ExprId a, ExprId b, uint32_t flags = 0,
			const ILSourceLocation& loc = ILSourceLocation());
		ExprId MultDoublePrecUnsigned(size_t size, ExprId a, ExprId b, uint32_t flags = 0,
			const ILSourceLocation& loc = ILSourceLocation());
		ExprId MultDoublePrecSigned(size_t size, ExprId a, ExprId b, uint32_t flags = 0,
			const ILSourceLocation& loc = ILSourceLocation());
		ExprId DivUnsigned(size_t size, ExprId a, ExprId b, uint32_t flags = 0,
			const ILSourceLocation& loc = ILSourceLocation());
		ExprId DivDoublePrecUnsigned(size_t size, ExprId a, ExprId b, uint32_t flags = 0,
			const ILSourceLocation& loc = ILSourceLocation());
		ExprId DivSigned(size_t size, ExprId a, ExprId b, uint32_t flags = 0,
			const ILSourceLocation& loc = ILSourceLocation());
		ExprId DivDoublePrecSigned(size_t size, ExprId a, ExprId b, uint32_t flags = 0,
			const ILSourceLocation& loc = ILSourceLocation());
		ExprId ModUnsigned(size_t size, ExprId a, ExprId b, uint32_t flags = 0,
			const ILSourceLocation& loc = ILSourceLocation());
		ExprId ModDoublePrecUnsigned(size_t size, ExprId a, ExprId b, uint32_t flags = 0,
			const ILSourceLocation& loc = ILSourceLocation());
		ExprId ModSigned(size_t size, ExprId a, ExprId b, uint32_t flags = 0,
			const ILSourceLocation& loc = ILSourceLocation());
		ExprId ModDoublePrecSigned(size_t size, ExprId a, ExprId b, uint32_t flags = 0,
			const ILSourceLocation& loc = ILSourceLocation());
		ExprId Neg(size_t size, ExprId a, uint32_t flags = 0, const ILSourceLocation& loc = ILSourceLocation());
		ExprId Not(size_t size, ExprId a, uint32_t flags = 0, const ILSourceLocation& loc = ILSourceLocation());
		ExprId SignExtend(size_t size, ExprId a, uint32_t flags = 0,
			const ILSourceLocation& loc = ILSourceLocation());
		ExprId ZeroExtend(size_t size, ExprId a, uint32_t flags = 0,
			const ILSourceLocation& loc = ILSourceLocation());
		ExprId LowPart(size_t size, ExprId a, uint32_t flags = 0,
			const ILSourceLocation& loc = ILSourceLocation());
		ExprId Jump(ExprId dest, const ILSourceLocation& loc = ILSourceLocation());
		ExprId JumpTo(ExprId dest, const std::vector<BNLowLevelILLabel*>& targets,
			const ILSourceLocation& loc = ILSourceLocation());
		ExprId Call(ExprId dest, const ILSourceLocation& loc = ILSourceLocation());
		ExprId CallStackAdjust(ExprId dest, int64_t adjust, const std::map<uint32_t, int32_t>& regStackAdjust,
			const ILSourceLocation& loc = ILSourceLocation());
		ExprId TailCall(ExprId dest, const ILSourceLocation& loc = ILSourceLocation());
		ExprId CallSSA(const std::vector<SSARegister>& output, ExprId dest, const std::vector<ExprId>& params,
			const SSARegister& stack, size_t newMemoryVer, size_t prevMemoryVer,
			const ILSourceLocation& loc = ILSourceLocation());
		ExprId SystemCallSSA(const std::vector<SSARegister>& output, const std::vector<ExprId>& params,
			const SSARegister& stack, size_t newMemoryVer, size_t prevMemoryVer,
			const ILSourceLocation& loc = ILSourceLocation());
		ExprId TailCallSSA(const std::vector<SSARegister>& output, ExprId dest, const std::vector<ExprId>& params,
			const SSARegister& stack, size_t newMemoryVer, size_t prevMemoryVer,
			const ILSourceLocation& loc = ILSourceLocation());
		ExprId Return(size_t dest, const ILSourceLocation& loc = ILSourceLocation());
		ExprId NoReturn(const ILSourceLocation& loc = ILSourceLocation());
		ExprId FlagCondition(BNLowLevelILFlagCondition cond, uint32_t semClass = 0,
			const ILSourceLocation& loc = ILSourceLocation());
		ExprId FlagGroup(uint32_t semGroup, const ILSourceLocation& loc = ILSourceLocation());
		ExprId CompareEqual(size_t size, ExprId a, ExprId b,
			const ILSourceLocation& loc = ILSourceLocation());
		ExprId CompareNotEqual(size_t size, ExprId a, ExprId b,
			const ILSourceLocation& loc = ILSourceLocation());
		ExprId CompareSignedLessThan(size_t size, ExprId a, ExprId b,
			const ILSourceLocation& loc = ILSourceLocation());
		ExprId CompareUnsignedLessThan(size_t size, ExprId a, ExprId b,
			const ILSourceLocation& loc = ILSourceLocation());
		ExprId CompareSignedLessEqual(size_t size, ExprId a, ExprId b,
			const ILSourceLocation& loc = ILSourceLocation());
		ExprId CompareUnsignedLessEqual(size_t size, ExprId a, ExprId b,
			const ILSourceLocation& loc = ILSourceLocation());
		ExprId CompareSignedGreaterEqual(size_t size, ExprId a, ExprId b,
			const ILSourceLocation& loc = ILSourceLocation());
		ExprId CompareUnsignedGreaterEqual(size_t size, ExprId a, ExprId b,
			const ILSourceLocation& loc = ILSourceLocation());
		ExprId CompareSignedGreaterThan(size_t size, ExprId a, ExprId b,
			const ILSourceLocation& loc = ILSourceLocation());
		ExprId CompareUnsignedGreaterThan(size_t size, ExprId a, ExprId b,
			const ILSourceLocation& loc = ILSourceLocation());
		ExprId TestBit(size_t size, ExprId a, ExprId b, const ILSourceLocation& loc = ILSourceLocation());
		ExprId BoolToInt(size_t size, ExprId a, const ILSourceLocation& loc = ILSourceLocation());
		ExprId SystemCall(const ILSourceLocation& loc = ILSourceLocation());
		ExprId Intrinsic(const std::vector<RegisterOrFlag>& outputs, uint32_t intrinsic,
			const std::vector<ExprId>& params, uint32_t flags = 0,
			const ILSourceLocation& loc = ILSourceLocation());
		ExprId IntrinsicSSA(const std::vector<SSARegisterOrFlag>& outputs, uint32_t intrinsic,
			const std::vector<ExprId>& params, const ILSourceLocation& loc = ILSourceLocation());
		ExprId Breakpoint(const ILSourceLocation& loc = ILSourceLocation());
		ExprId Trap(uint32_t num, const ILSourceLocation& loc = ILSourceLocation());
		ExprId Undefined(const ILSourceLocation& loc = ILSourceLocation());
		ExprId Unimplemented(const ILSourceLocation& loc = ILSourceLocation());
		ExprId UnimplementedMemoryRef(size_t size, ExprId addr, const ILSourceLocation& loc = ILSourceLocation());
		ExprId RegisterPhi(const SSARegister& dest, const std::vector<SSARegister>& sources,
			const ILSourceLocation& loc = ILSourceLocation());
		ExprId RegisterStackPhi(const SSARegisterStack& dest, const std::vector<SSARegisterStack>& sources,
			const ILSourceLocation& loc = ILSourceLocation());
		ExprId FlagPhi(const SSAFlag& dest, const std::vector<SSAFlag>& sources,
			const ILSourceLocation& loc = ILSourceLocation());
		ExprId MemoryPhi(size_t dest, const std::vector<size_t>& sources,
			const ILSourceLocation& loc = ILSourceLocation());
		ExprId FloatAdd(size_t size, ExprId a, ExprId b, uint32_t flags = 0,
			const ILSourceLocation& loc = ILSourceLocation());
		ExprId FloatSub(size_t size, ExprId a, ExprId b, uint32_t flags = 0,
			const ILSourceLocation& loc = ILSourceLocation());
		ExprId FloatMult(size_t size, ExprId a, ExprId b, uint32_t flags = 0,
			const ILSourceLocation& loc = ILSourceLocation());
		ExprId FloatDiv(size_t size, ExprId a, ExprId b, uint32_t flags = 0,
			const ILSourceLocation& loc = ILSourceLocation());
		ExprId FloatSqrt(size_t size, ExprId a, uint32_t flags = 0, const ILSourceLocation& loc = ILSourceLocation());
		ExprId FloatNeg(size_t size, ExprId a, uint32_t flags = 0, const ILSourceLocation& loc = ILSourceLocation());
		ExprId FloatAbs(size_t size, ExprId a, uint32_t flags = 0, const ILSourceLocation& loc = ILSourceLocation());
		ExprId FloatToInt(size_t size, ExprId a, uint32_t flags = 0, const ILSourceLocation& loc = ILSourceLocation());
		ExprId IntToFloat(size_t size, ExprId a, uint32_t flags = 0, const ILSourceLocation& loc = ILSourceLocation());
		ExprId FloatConvert(size_t size, ExprId a, uint32_t flags = 0, const ILSourceLocation& loc = ILSourceLocation());
		ExprId RoundToInt(size_t size, ExprId a, uint32_t flags = 0, const ILSourceLocation& loc = ILSourceLocation());
		ExprId Floor(size_t size, ExprId a, uint32_t flags = 0, const ILSourceLocation& loc = ILSourceLocation());
		ExprId Ceil(size_t size, ExprId a, uint32_t flags = 0, const ILSourceLocation& loc = ILSourceLocation());
		ExprId FloatTrunc(size_t size, ExprId a, uint32_t flags = 0, const ILSourceLocation& loc = ILSourceLocation());
		ExprId FloatCompareEqual(size_t size, ExprId a, ExprId b, const ILSourceLocation& loc = ILSourceLocation());
		ExprId FloatCompareNotEqual(size_t size, ExprId a, ExprId b, const ILSourceLocation& loc = ILSourceLocation());
		ExprId FloatCompareLessThan(size_t size, ExprId a, ExprId b, const ILSourceLocation& loc = ILSourceLocation());
		ExprId FloatCompareLessEqual(size_t size, ExprId a, ExprId b, const ILSourceLocation& loc = ILSourceLocation());
		ExprId FloatCompareGreaterEqual(size_t size, ExprId a, ExprId b, const ILSourceLocation& loc = ILSourceLocation());
		ExprId FloatCompareGreaterThan(size_t size, ExprId a, ExprId b, const ILSourceLocation& loc = ILSourceLocation());
		ExprId FloatCompareOrdered(size_t size, ExprId a, ExprId b, const ILSourceLocation& loc = ILSourceLocation());
		ExprId FloatCompareUnordered(size_t size, ExprId a, ExprId b, const ILSourceLocation& loc = ILSourceLocation());

		ExprId Goto(BNLowLevelILLabel& label, const ILSourceLocation& loc = ILSourceLocation());
		ExprId If(ExprId operand, BNLowLevelILLabel& t, BNLowLevelILLabel& f,
			const ILSourceLocation& loc = ILSourceLocation());
		void MarkLabel(BNLowLevelILLabel& label);

		std::vector<uint64_t> GetOperandList(ExprId i, size_t listOperand);
		ExprId AddLabelList(const std::vector<BNLowLevelILLabel*>& labels);
		ExprId AddOperandList(const std::vector<ExprId> operands);
		ExprId AddIndexList(const std::vector<size_t> operands);
		ExprId AddRegisterOrFlagList(const std::vector<RegisterOrFlag>& regs);
		ExprId AddSSARegisterList(const std::vector<SSARegister>& regs);
		ExprId AddSSARegisterStackList(const std::vector<SSARegisterStack>& regStacks);
		ExprId AddSSAFlagList(const std::vector<SSAFlag>& flags);
		ExprId AddSSARegisterOrFlagList(const std::vector<SSARegisterOrFlag>& regs);

		ExprId GetExprForRegisterOrConstant(const BNRegisterOrConstant& operand, size_t size);
		ExprId GetNegExprForRegisterOrConstant(const BNRegisterOrConstant& operand, size_t size);
		ExprId GetExprForFlagOrConstant(const BNRegisterOrConstant& operand);
		ExprId GetExprForRegisterOrConstantOperation(BNLowLevelILOperation op, size_t size,
			BNRegisterOrConstant* operands, size_t operandCount);

		ExprId Operand(uint32_t n, ExprId expr);

		BNLowLevelILInstruction GetRawExpr(size_t i) const;
		LowLevelILInstruction operator[](size_t i);
		LowLevelILInstruction GetInstruction(size_t i);
		LowLevelILInstruction GetExpr(size_t i);
		size_t GetIndexForInstruction(size_t i) const;
		size_t GetInstructionForExpr(size_t expr) const;
		size_t GetInstructionCount() const;
		size_t GetExprCount() const;

		void UpdateInstructionOperand(size_t i, size_t operandIndex, ExprId value);
		void ReplaceExpr(size_t expr, size_t newExpr);

		void AddLabelForAddress(Architecture* arch, ExprId addr);
		BNLowLevelILLabel* GetLabelForAddress(Architecture* arch, ExprId addr);

		void Finalize();

		bool GetExprText(Architecture* arch, ExprId expr, std::vector<InstructionTextToken>& tokens);
		bool GetInstructionText(Function* func, Architecture* arch, size_t i,
			std::vector<InstructionTextToken>& tokens);

		uint32_t GetTemporaryRegisterCount();
		uint32_t GetTemporaryFlagCount();

		std::vector<Ref<BasicBlock>> GetBasicBlocks() const;
		Ref<BasicBlock> GetBasicBlockForInstruction(size_t i) const;

		Ref<LowLevelILFunction> GetSSAForm() const;
		Ref<LowLevelILFunction> GetNonSSAForm() const;
		size_t GetSSAInstructionIndex(size_t instr) const;
		size_t GetNonSSAInstructionIndex(size_t instr) const;
		size_t GetSSAExprIndex(size_t instr) const;
		size_t GetNonSSAExprIndex(size_t instr) const;

		size_t GetSSARegisterDefinition(const SSARegister& reg) const;
		size_t GetSSAFlagDefinition(const SSAFlag& flag) const;
		size_t GetSSAMemoryDefinition(size_t version) const;
		std::set<size_t> GetSSARegisterUses(const SSARegister& reg) const;
		std::set<size_t> GetSSAFlagUses(const SSAFlag& flag) const;
		std::set<size_t> GetSSAMemoryUses(size_t version) const;

		RegisterValue GetSSARegisterValue(const SSARegister& reg);
		RegisterValue GetSSAFlagValue(const SSAFlag& flag);

		RegisterValue GetExprValue(size_t expr);
		RegisterValue GetExprValue(const LowLevelILInstruction& expr);
		PossibleValueSet GetPossibleExprValues(size_t expr);
		PossibleValueSet GetPossibleExprValues(const LowLevelILInstruction& expr);

		RegisterValue GetRegisterValueAtInstruction(uint32_t reg, size_t instr);
		RegisterValue GetRegisterValueAfterInstruction(uint32_t reg, size_t instr);
		PossibleValueSet GetPossibleRegisterValuesAtInstruction(uint32_t reg, size_t instr);
		PossibleValueSet GetPossibleRegisterValuesAfterInstruction(uint32_t reg, size_t instr);
		RegisterValue GetFlagValueAtInstruction(uint32_t flag, size_t instr);
		RegisterValue GetFlagValueAfterInstruction(uint32_t flag, size_t instr);
		PossibleValueSet GetPossibleFlagValuesAtInstruction(uint32_t flag, size_t instr);
		PossibleValueSet GetPossibleFlagValuesAfterInstruction(uint32_t flag, size_t instr);
		RegisterValue GetStackContentsAtInstruction(int32_t offset, size_t len, size_t instr);
		RegisterValue GetStackContentsAfterInstruction(int32_t offset, size_t len, size_t instr);
		PossibleValueSet GetPossibleStackContentsAtInstruction(int32_t offset, size_t len, size_t instr);
		PossibleValueSet GetPossibleStackContentsAfterInstruction(int32_t offset, size_t len, size_t instr);

		Ref<MediumLevelILFunction> GetMediumLevelIL() const;
		Ref<MediumLevelILFunction> GetMappedMediumLevelIL() const;
		size_t GetMediumLevelILInstructionIndex(size_t instr) const;
		size_t GetMediumLevelILExprIndex(size_t expr) const;
		size_t GetMappedMediumLevelILInstructionIndex(size_t instr) const;
		size_t GetMappedMediumLevelILExprIndex(size_t expr) const;

<<<<<<< HEAD
		static bool IsConstantType(BNLowLevelILOperation type) { return type == LLIL_CONST || type == LLIL_CONST_PTR || type == LLIL_EXTERN_PTR; }
=======
		Ref<FlowGraph> CreateFunctionGraph(DisassemblySettings* settings = nullptr);
>>>>>>> 59a2824b
	};

	struct MediumLevelILLabel: public BNMediumLevelILLabel
	{
		MediumLevelILLabel();
	};

	struct MediumLevelILInstruction;
	struct SSAVariable;

	class MediumLevelILFunction: public CoreRefCountObject<BNMediumLevelILFunction,
		BNNewMediumLevelILFunctionReference, BNFreeMediumLevelILFunction>
	{
	public:
		MediumLevelILFunction(Architecture* arch, Function* func = nullptr);
		MediumLevelILFunction(BNMediumLevelILFunction* func);

		Ref<Function> GetFunction() const;
		Ref<Architecture> GetArchitecture() const;

		uint64_t GetCurrentAddress() const;
		void SetCurrentAddress(Architecture* arch, uint64_t addr);
		size_t GetInstructionStart(Architecture* arch, uint64_t addr);

		void PrepareToCopyFunction(MediumLevelILFunction* func);
		void PrepareToCopyBlock(BasicBlock* block);
		BNMediumLevelILLabel* GetLabelForSourceInstruction(size_t i);

		ExprId AddExpr(BNMediumLevelILOperation operation, size_t size,
			ExprId a = 0, ExprId b = 0, ExprId c = 0, ExprId d = 0, ExprId e = 0);
		ExprId AddExprWithLocation(BNMediumLevelILOperation operation, uint64_t addr, uint32_t sourceOperand,
			size_t size, ExprId a = 0, ExprId b = 0, ExprId c = 0, ExprId d = 0, ExprId e = 0);
		ExprId AddExprWithLocation(BNMediumLevelILOperation operation, const ILSourceLocation& loc,
			size_t size, ExprId a = 0, ExprId b = 0, ExprId c = 0, ExprId d = 0, ExprId e = 0);

		ExprId Nop(const ILSourceLocation& loc = ILSourceLocation());
		ExprId SetVar(size_t size, const Variable& dest, ExprId src,
			const ILSourceLocation& loc = ILSourceLocation());
		ExprId SetVarField(size_t size, const Variable& dest, uint64_t offset, ExprId src,
			const ILSourceLocation& loc = ILSourceLocation());
		ExprId SetVarSplit(size_t size, const Variable& high, const Variable& low, ExprId src,
			const ILSourceLocation& loc = ILSourceLocation());
		ExprId SetVarSSA(size_t size, const SSAVariable& dest, ExprId src,
			const ILSourceLocation& loc = ILSourceLocation());
		ExprId SetVarSSAField(size_t size, const Variable& dest, size_t newVersion, size_t prevVersion,
			uint64_t offset, ExprId src, const ILSourceLocation& loc = ILSourceLocation());
		ExprId SetVarSSASplit(size_t size, const SSAVariable& high, const SSAVariable& low, ExprId src,
			const ILSourceLocation& loc = ILSourceLocation());
		ExprId SetVarAliased(size_t size, const Variable& dest, size_t newMemVersion, size_t prevMemVersion,
			ExprId src, const ILSourceLocation& loc = ILSourceLocation());
		ExprId SetVarAliasedField(size_t size, const Variable& dest, size_t newMemVersion, size_t prevMemVersion,
			uint64_t offset, ExprId src, const ILSourceLocation& loc = ILSourceLocation());
		ExprId Load(size_t size, ExprId src, const ILSourceLocation& loc = ILSourceLocation());
		ExprId LoadStruct(size_t size, ExprId src, uint64_t offset,
			const ILSourceLocation& loc = ILSourceLocation());
		ExprId LoadSSA(size_t size, ExprId src, size_t memVersion,
			const ILSourceLocation& loc = ILSourceLocation());
		ExprId LoadStructSSA(size_t size, ExprId src, uint64_t offset, size_t memVersion,
			const ILSourceLocation& loc = ILSourceLocation());
		ExprId Store(size_t size, ExprId dest, ExprId src, const ILSourceLocation& loc = ILSourceLocation());
		ExprId StoreStruct(size_t size, ExprId dest, uint64_t offset, ExprId src,
			const ILSourceLocation& loc = ILSourceLocation());
		ExprId StoreSSA(size_t size, ExprId dest, size_t newMemVersion, size_t prevMemVersion, ExprId src,
			const ILSourceLocation& loc = ILSourceLocation());
		ExprId StoreStructSSA(size_t size, ExprId dest, uint64_t offset,
			size_t newMemVersion, size_t prevMemVersion, ExprId src,
			const ILSourceLocation& loc = ILSourceLocation());
		ExprId Var(size_t size, const Variable& src, const ILSourceLocation& loc = ILSourceLocation());
		ExprId VarField(size_t size, const Variable& src, uint64_t offset,
			const ILSourceLocation& loc = ILSourceLocation());
		ExprId VarSplit(size_t size, const Variable& high, const Variable& low,
			const ILSourceLocation& loc = ILSourceLocation());
		ExprId VarSSA(size_t size, const SSAVariable& src, const ILSourceLocation& loc = ILSourceLocation());
		ExprId VarSSAField(size_t size, const SSAVariable& src, uint64_t offset,
			const ILSourceLocation& loc = ILSourceLocation());
		ExprId VarAliased(size_t size, const Variable& src, size_t memVersion,
			const ILSourceLocation& loc = ILSourceLocation());
		ExprId VarAliasedField(size_t size, const Variable& src, size_t memVersion, uint64_t offset,
			const ILSourceLocation& loc = ILSourceLocation());
		ExprId VarSplitSSA(size_t size, const SSAVariable& high, const SSAVariable& low,
			const ILSourceLocation& loc = ILSourceLocation());
		ExprId AddressOf(const Variable& var, const ILSourceLocation& loc = ILSourceLocation());
		ExprId AddressOfField(const Variable& var, uint64_t offset,
			const ILSourceLocation& loc = ILSourceLocation());
		ExprId Const(size_t size, uint64_t val, const ILSourceLocation& loc = ILSourceLocation());
		ExprId ConstPointer(size_t size, uint64_t val, const ILSourceLocation& loc = ILSourceLocation());
		ExprId ExternPointer(size_t size, uint64_t val, uint64_t offset, const ILSourceLocation& loc = ILSourceLocation());
		ExprId FloatConstRaw(size_t size, uint64_t val, const ILSourceLocation& loc = ILSourceLocation());
		ExprId FloatConstSingle(float val, const ILSourceLocation& loc = ILSourceLocation());
		ExprId FloatConstDouble(double val, const ILSourceLocation& loc = ILSourceLocation());
		ExprId ImportedAddress(size_t size, uint64_t val, const ILSourceLocation& loc = ILSourceLocation());
		ExprId Add(size_t size, ExprId left, ExprId right, const ILSourceLocation& loc = ILSourceLocation());
		ExprId AddWithCarry(size_t size, ExprId left, ExprId right, ExprId carry,
			const ILSourceLocation& loc = ILSourceLocation());
		ExprId Sub(size_t size, ExprId left, ExprId right, const ILSourceLocation& loc = ILSourceLocation());
		ExprId SubWithBorrow(size_t size, ExprId left, ExprId right, ExprId carry,
			const ILSourceLocation& loc = ILSourceLocation());
		ExprId And(size_t size, ExprId left, ExprId right, const ILSourceLocation& loc = ILSourceLocation());
		ExprId Or(size_t size, ExprId left, ExprId right, const ILSourceLocation& loc = ILSourceLocation());
		ExprId Xor(size_t size, ExprId left, ExprId right, const ILSourceLocation& loc = ILSourceLocation());
		ExprId ShiftLeft(size_t size, ExprId left, ExprId right,
			const ILSourceLocation& loc = ILSourceLocation());
		ExprId LogicalShiftRight(size_t size, ExprId left, ExprId right,
			const ILSourceLocation& loc = ILSourceLocation());
		ExprId ArithShiftRight(size_t size, ExprId left, ExprId right,
			const ILSourceLocation& loc = ILSourceLocation());
		ExprId RotateLeft(size_t size, ExprId left, ExprId right,
			const ILSourceLocation& loc = ILSourceLocation());
		ExprId RotateLeftCarry(size_t size, ExprId left, ExprId right, ExprId carry,
			const ILSourceLocation& loc = ILSourceLocation());
		ExprId RotateRight(size_t size, ExprId left, ExprId right,
			const ILSourceLocation& loc = ILSourceLocation());
		ExprId RotateRightCarry(size_t size, ExprId left, ExprId right, ExprId carry,
			const ILSourceLocation& loc = ILSourceLocation());
		ExprId Mult(size_t size, ExprId left, ExprId right, const ILSourceLocation& loc = ILSourceLocation());
		ExprId MultDoublePrecSigned(size_t size, ExprId left, ExprId right,
			const ILSourceLocation& loc = ILSourceLocation());
		ExprId MultDoublePrecUnsigned(size_t size, ExprId left, ExprId right,
			const ILSourceLocation& loc = ILSourceLocation());
		ExprId DivSigned(size_t size, ExprId left, ExprId right,
			const ILSourceLocation& loc = ILSourceLocation());
		ExprId DivUnsigned(size_t size, ExprId left, ExprId right,
			const ILSourceLocation& loc = ILSourceLocation());
		ExprId DivDoublePrecSigned(size_t size, ExprId left, ExprId right,
			const ILSourceLocation& loc = ILSourceLocation());
		ExprId DivDoublePrecUnsigned(size_t size, ExprId left, ExprId right,
			const ILSourceLocation& loc = ILSourceLocation());
		ExprId ModSigned(size_t size, ExprId left, ExprId right,
			const ILSourceLocation& loc = ILSourceLocation());
		ExprId ModUnsigned(size_t size, ExprId left, ExprId right,
			const ILSourceLocation& loc = ILSourceLocation());
		ExprId ModDoublePrecSigned(size_t size, ExprId left, ExprId right,
			const ILSourceLocation& loc = ILSourceLocation());
		ExprId ModDoublePrecUnsigned(size_t size, ExprId left, ExprId right,
			const ILSourceLocation& loc = ILSourceLocation());
		ExprId Neg(size_t size, ExprId src, const ILSourceLocation& loc = ILSourceLocation());
		ExprId Not(size_t size, ExprId src, const ILSourceLocation& loc = ILSourceLocation());
		ExprId SignExtend(size_t size, ExprId src, const ILSourceLocation& loc = ILSourceLocation());
		ExprId ZeroExtend(size_t size, ExprId src, const ILSourceLocation& loc = ILSourceLocation());
		ExprId LowPart(size_t size, ExprId src, const ILSourceLocation& loc = ILSourceLocation());
		ExprId Jump(ExprId dest, const ILSourceLocation& loc = ILSourceLocation());
		ExprId JumpTo(ExprId dest, const std::vector<BNMediumLevelILLabel*>& targets,
			const ILSourceLocation& loc = ILSourceLocation());
		ExprId ReturnHint(ExprId dest, const ILSourceLocation& loc = ILSourceLocation());
		ExprId Call(const std::vector<Variable>& output, ExprId dest, const std::vector<ExprId>& params,
			const ILSourceLocation& loc = ILSourceLocation());
		ExprId CallUntyped(const std::vector<Variable>& output, ExprId dest, const std::vector<Variable>& params,
			ExprId stack, const ILSourceLocation& loc = ILSourceLocation());
		ExprId Syscall(const std::vector<Variable>& output, const std::vector<ExprId>& params,
			const ILSourceLocation& loc = ILSourceLocation());
		ExprId SyscallUntyped(const std::vector<Variable>& output, const std::vector<Variable>& params,
			ExprId stack, const ILSourceLocation& loc = ILSourceLocation());
		ExprId TailCall(const std::vector<Variable>& output, ExprId dest, const std::vector<ExprId>& params,
			const ILSourceLocation& loc = ILSourceLocation());
		ExprId TailCallUntyped(const std::vector<Variable>& output, ExprId dest, const std::vector<Variable>& params,
			ExprId stack, const ILSourceLocation& loc = ILSourceLocation());
		ExprId CallSSA(const std::vector<SSAVariable>& output, ExprId dest, const std::vector<ExprId>& params,
			size_t newMemVersion, size_t prevMemVersion, const ILSourceLocation& loc = ILSourceLocation());
		ExprId CallUntypedSSA(const std::vector<SSAVariable>& output, ExprId dest,
			const std::vector<SSAVariable>& params, size_t newMemVersion, size_t prevMemVersion,
			ExprId stack, const ILSourceLocation& loc = ILSourceLocation());
		ExprId SyscallSSA(const std::vector<SSAVariable>& output, const std::vector<ExprId>& params,
			size_t newMemVersion, size_t prevMemVersion, const ILSourceLocation& loc = ILSourceLocation());
		ExprId SyscallUntypedSSA(const std::vector<SSAVariable>& output,
			const std::vector<SSAVariable>& params, size_t newMemVersion, size_t prevMemVersion,
			ExprId stack, const ILSourceLocation& loc = ILSourceLocation());
		ExprId TailCallSSA(const std::vector<SSAVariable>& output, ExprId dest, const std::vector<ExprId>& params,
			size_t newMemVersion, size_t prevMemVersion, const ILSourceLocation& loc = ILSourceLocation());
		ExprId TailCallUntypedSSA(const std::vector<SSAVariable>& output, ExprId dest,
			const std::vector<SSAVariable>& params, size_t newMemVersion, size_t prevMemVersion,
			ExprId stack, const ILSourceLocation& loc = ILSourceLocation());
		ExprId Return(const std::vector<ExprId>& sources, const ILSourceLocation& loc = ILSourceLocation());
		ExprId NoReturn(const ILSourceLocation& loc = ILSourceLocation());
		ExprId CompareEqual(size_t size, ExprId left, ExprId right,
			const ILSourceLocation& loc = ILSourceLocation());
		ExprId CompareNotEqual(size_t size, ExprId left, ExprId right,
			const ILSourceLocation& loc = ILSourceLocation());
		ExprId CompareSignedLessThan(size_t size, ExprId left, ExprId right,
			const ILSourceLocation& loc = ILSourceLocation());
		ExprId CompareUnsignedLessThan(size_t size, ExprId left, ExprId right,
			const ILSourceLocation& loc = ILSourceLocation());
		ExprId CompareSignedLessEqual(size_t size, ExprId left, ExprId right,
			const ILSourceLocation& loc = ILSourceLocation());
		ExprId CompareUnsignedLessEqual(size_t size, ExprId left, ExprId right,
			const ILSourceLocation& loc = ILSourceLocation());
		ExprId CompareSignedGreaterEqual(size_t size, ExprId left, ExprId right,
			const ILSourceLocation& loc = ILSourceLocation());
		ExprId CompareUnsignedGreaterEqual(size_t size, ExprId left, ExprId right,
			const ILSourceLocation& loc = ILSourceLocation());
		ExprId CompareSignedGreaterThan(size_t size, ExprId left, ExprId right,
			const ILSourceLocation& loc = ILSourceLocation());
		ExprId CompareUnsignedGreaterThan(size_t size, ExprId left, ExprId right,
			const ILSourceLocation& loc = ILSourceLocation());
		ExprId TestBit(size_t size, ExprId left, ExprId right,
			const ILSourceLocation& loc = ILSourceLocation());
		ExprId BoolToInt(size_t size, ExprId src, const ILSourceLocation& loc = ILSourceLocation());
		ExprId AddOverflow(size_t size, ExprId left, ExprId right,
			const ILSourceLocation& loc = ILSourceLocation());
		ExprId Breakpoint(const ILSourceLocation& loc = ILSourceLocation());
		ExprId Trap(int64_t vector, const ILSourceLocation& loc = ILSourceLocation());
		ExprId Intrinsic(const std::vector<Variable>& outputs, uint32_t intrinsic,
			const std::vector<ExprId>& params, const ILSourceLocation& loc = ILSourceLocation());
		ExprId IntrinsicSSA(const std::vector<SSAVariable>& outputs, uint32_t intrinsic,
			const std::vector<ExprId>& params, const ILSourceLocation& loc = ILSourceLocation());
		ExprId FreeVarSlot(const Variable& var, const ILSourceLocation& loc = ILSourceLocation());
		ExprId FreeVarSlotSSA(const Variable& var, size_t newVersion, size_t prevVersion,
			const ILSourceLocation& loc = ILSourceLocation());
		ExprId Undefined(const ILSourceLocation& loc = ILSourceLocation());
		ExprId Unimplemented(const ILSourceLocation& loc = ILSourceLocation());
		ExprId UnimplementedMemoryRef(size_t size, ExprId target,
			const ILSourceLocation& loc = ILSourceLocation());
		ExprId VarPhi(const SSAVariable& dest, const std::vector<SSAVariable>& sources,
			const ILSourceLocation& loc = ILSourceLocation());
		ExprId MemoryPhi(size_t destMemVersion, const std::vector<size_t>& sourceMemVersions,
			const ILSourceLocation& loc = ILSourceLocation());
		ExprId FloatAdd(size_t size, ExprId a, ExprId b, const ILSourceLocation& loc = ILSourceLocation());
		ExprId FloatSub(size_t size, ExprId a, ExprId b, const ILSourceLocation& loc = ILSourceLocation());
		ExprId FloatMult(size_t size, ExprId a, ExprId b, const ILSourceLocation& loc = ILSourceLocation());
		ExprId FloatDiv(size_t size, ExprId a, ExprId b, const ILSourceLocation& loc = ILSourceLocation());
		ExprId FloatSqrt(size_t size, ExprId a, const ILSourceLocation& loc = ILSourceLocation());
		ExprId FloatNeg(size_t size, ExprId a, const ILSourceLocation& loc = ILSourceLocation());
		ExprId FloatAbs(size_t size, ExprId a, const ILSourceLocation& loc = ILSourceLocation());
		ExprId FloatToInt(size_t size, ExprId a, const ILSourceLocation& loc = ILSourceLocation());
		ExprId IntToFloat(size_t size, ExprId a, const ILSourceLocation& loc = ILSourceLocation());
		ExprId FloatConvert(size_t size, ExprId a, const ILSourceLocation& loc = ILSourceLocation());
		ExprId RoundToInt(size_t size, ExprId a, const ILSourceLocation& loc = ILSourceLocation());
		ExprId Floor(size_t size, ExprId a, const ILSourceLocation& loc = ILSourceLocation());
		ExprId Ceil(size_t size, ExprId a, const ILSourceLocation& loc = ILSourceLocation());
		ExprId FloatTrunc(size_t size, ExprId a, const ILSourceLocation& loc = ILSourceLocation());
		ExprId FloatCompareEqual(size_t size, ExprId a, ExprId b, const ILSourceLocation& loc = ILSourceLocation());
		ExprId FloatCompareNotEqual(size_t size, ExprId a, ExprId b, const ILSourceLocation& loc = ILSourceLocation());
		ExprId FloatCompareLessThan(size_t size, ExprId a, ExprId b, const ILSourceLocation& loc = ILSourceLocation());
		ExprId FloatCompareLessEqual(size_t size, ExprId a, ExprId b, const ILSourceLocation& loc = ILSourceLocation());
		ExprId FloatCompareGreaterEqual(size_t size, ExprId a, ExprId b, const ILSourceLocation& loc = ILSourceLocation());
		ExprId FloatCompareGreaterThan(size_t size, ExprId a, ExprId b, const ILSourceLocation& loc = ILSourceLocation());
		ExprId FloatCompareOrdered(size_t size, ExprId a, ExprId b, const ILSourceLocation& loc = ILSourceLocation());
		ExprId FloatCompareUnordered(size_t size, ExprId a, ExprId b, const ILSourceLocation& loc = ILSourceLocation());

		ExprId Goto(BNMediumLevelILLabel& label, const ILSourceLocation& loc = ILSourceLocation());
		ExprId If(ExprId operand, BNMediumLevelILLabel& t, BNMediumLevelILLabel& f,
			const ILSourceLocation& loc = ILSourceLocation());
		void MarkLabel(BNMediumLevelILLabel& label);

		ExprId AddInstruction(ExprId expr);

		std::vector<uint64_t> GetOperandList(ExprId i, size_t listOperand);
		ExprId AddLabelList(const std::vector<BNMediumLevelILLabel*>& labels);
		ExprId AddOperandList(const std::vector<ExprId> operands);
		ExprId AddIndexList(const std::vector<size_t>& operands);
		ExprId AddVariableList(const std::vector<Variable>& vars);
		ExprId AddSSAVariableList(const std::vector<SSAVariable>& vars);

		BNMediumLevelILInstruction GetRawExpr(size_t i) const;
		MediumLevelILInstruction operator[](size_t i);
		MediumLevelILInstruction GetInstruction(size_t i);
		MediumLevelILInstruction GetExpr(size_t i);
		size_t GetIndexForInstruction(size_t i) const;
		size_t GetInstructionForExpr(size_t expr) const;
		size_t GetInstructionCount() const;
		size_t GetExprCount() const;

		void UpdateInstructionOperand(size_t i, size_t operandIndex, ExprId value);
		void MarkInstructionForRemoval(size_t i);
		void ReplaceInstruction(size_t i, ExprId expr);
		void ReplaceExpr(size_t expr, size_t newExpr);

		void Finalize();
		void GenerateSSAForm(bool analyzeConditionals = true, bool handleAliases = true,
			const std::set<Variable>& knownNotAliases = std::set<Variable>(),
			const std::set<Variable>& knownAliases = std::set<Variable>());

		bool GetExprText(Architecture* arch, ExprId expr, std::vector<InstructionTextToken>& tokens);
		bool GetInstructionText(Function* func, Architecture* arch, size_t i,
			std::vector<InstructionTextToken>& tokens);

		void VisitInstructions(const std::function<void(BasicBlock* block, const MediumLevelILInstruction& instr)>& func);
		void VisitAllExprs(const std::function<bool(BasicBlock* block, const MediumLevelILInstruction& expr)>& func);

		std::vector<Ref<BasicBlock>> GetBasicBlocks() const;
		Ref<BasicBlock> GetBasicBlockForInstruction(size_t i) const;

		Ref<MediumLevelILFunction> GetSSAForm() const;
		Ref<MediumLevelILFunction> GetNonSSAForm() const;
		size_t GetSSAInstructionIndex(size_t instr) const;
		size_t GetNonSSAInstructionIndex(size_t instr) const;
		size_t GetSSAExprIndex(size_t instr) const;
		size_t GetNonSSAExprIndex(size_t instr) const;

		size_t GetSSAVarDefinition(const SSAVariable& var) const;
		size_t GetSSAMemoryDefinition(size_t version) const;
		std::set<size_t> GetSSAVarUses(const SSAVariable& var) const;
		std::set<size_t> GetSSAMemoryUses(size_t version) const;
		bool IsSSAVarLive(const SSAVariable& var) const;

		std::set<size_t> GetVariableDefinitions(const Variable& var) const;
		std::set<size_t> GetVariableUses(const Variable& var) const;

		RegisterValue GetSSAVarValue(const SSAVariable& var);
		RegisterValue GetExprValue(size_t expr);
		RegisterValue GetExprValue(const MediumLevelILInstruction& expr);
		PossibleValueSet GetPossibleSSAVarValues(const SSAVariable& var, size_t instr);
		PossibleValueSet GetPossibleExprValues(size_t expr);
		PossibleValueSet GetPossibleExprValues(const MediumLevelILInstruction& expr);

		size_t GetSSAVarVersionAtInstruction(const Variable& var, size_t instr) const;
		size_t GetSSAMemoryVersionAtInstruction(size_t instr) const;
		Variable GetVariableForRegisterAtInstruction(uint32_t reg, size_t instr) const;
		Variable GetVariableForFlagAtInstruction(uint32_t flag, size_t instr) const;
		Variable GetVariableForStackLocationAtInstruction(int64_t offset, size_t instr) const;

		RegisterValue GetRegisterValueAtInstruction(uint32_t reg, size_t instr);
		RegisterValue GetRegisterValueAfterInstruction(uint32_t reg, size_t instr);
		PossibleValueSet GetPossibleRegisterValuesAtInstruction(uint32_t reg, size_t instr);
		PossibleValueSet GetPossibleRegisterValuesAfterInstruction(uint32_t reg, size_t instr);
		RegisterValue GetFlagValueAtInstruction(uint32_t flag, size_t instr);
		RegisterValue GetFlagValueAfterInstruction(uint32_t flag, size_t instr);
		PossibleValueSet GetPossibleFlagValuesAtInstruction(uint32_t flag, size_t instr);
		PossibleValueSet GetPossibleFlagValuesAfterInstruction(uint32_t flag, size_t instr);
		RegisterValue GetStackContentsAtInstruction(int32_t offset, size_t len, size_t instr);
		RegisterValue GetStackContentsAfterInstruction(int32_t offset, size_t len, size_t instr);
		PossibleValueSet GetPossibleStackContentsAtInstruction(int32_t offset, size_t len, size_t instr);
		PossibleValueSet GetPossibleStackContentsAfterInstruction(int32_t offset, size_t len, size_t instr);

		BNILBranchDependence GetBranchDependenceAtInstruction(size_t curInstr, size_t branchInstr) const;
		std::unordered_map<size_t, BNILBranchDependence> GetAllBranchDependenceAtInstruction(size_t instr) const;

		Ref<LowLevelILFunction> GetLowLevelIL() const;
		size_t GetLowLevelILInstructionIndex(size_t instr) const;
		size_t GetLowLevelILExprIndex(size_t expr) const;

		Confidence<Ref<Type>> GetExprType(size_t expr);
		Confidence<Ref<Type>> GetExprType(const MediumLevelILInstruction& expr);

<<<<<<< HEAD
		static bool IsConstantType(BNMediumLevelILOperation op) { return op == MLIL_CONST || op == MLIL_CONST_PTR || op == MLIL_EXTERN_PTR; }
=======
		Ref<FlowGraph> CreateFunctionGraph(DisassemblySettings* settings = nullptr);
>>>>>>> 59a2824b
	};

	class FunctionRecognizer
	{
		static bool RecognizeLowLevelILCallback(void* ctxt, BNBinaryView* data, BNFunction* func, BNLowLevelILFunction* il);
		static bool RecognizeMediumLevelILCallback(void* ctxt, BNBinaryView* data, BNFunction* func, BNMediumLevelILFunction* il);

	public:
		FunctionRecognizer();

		static void RegisterGlobalRecognizer(FunctionRecognizer* recog);
		static void RegisterArchitectureFunctionRecognizer(Architecture* arch, FunctionRecognizer* recog);

		virtual bool RecognizeLowLevelIL(BinaryView* data, Function* func, LowLevelILFunction* il);
		virtual bool RecognizeMediumLevelIL(BinaryView* data, Function* func, MediumLevelILFunction* il);
	};

	class RelocationHandler: public CoreRefCountObject<BNRelocationHandler,
		BNNewRelocationHandlerReference, BNFreeRelocationHandler>
	{
		static bool GetRelocationInfoCallback(void* ctxt, BNBinaryView* view, BNArchitecture* arch,
			BNRelocationInfo* result, size_t resultCount);
		static bool ApplyRelocationCallback(void* ctxt, BNBinaryView* view, BNArchitecture* arch, BNRelocation* reloc,
			uint8_t* dest, size_t len);
		static size_t GetOperandForExternalRelocationCallback(void* ctxt, const uint8_t* data, uint64_t addr,
			size_t length, BNLowLevelILFunction* il, BNRelocation* relocation);
	protected:
		RelocationHandler();
		RelocationHandler(BNRelocationHandler* handler);
		static void FreeCallback(void* ctxt);

	public:
		virtual bool GetRelocationInfo(Ref<BinaryView> view, Ref<Architecture> arch, std::vector<BNRelocationInfo>& result);
		virtual bool ApplyRelocation(Ref<BinaryView> view, Ref<Architecture> arch, Ref<Relocation> reloc, uint8_t* dest,
			size_t len);
		virtual size_t GetOperandForExternalRelocation(const uint8_t* data, uint64_t addr, size_t length,
			Ref<LowLevelILFunction> il, Ref<Relocation> relocation);
	};

	class CoreRelocationHandler: public RelocationHandler
	{
	public:
		CoreRelocationHandler(BNRelocationHandler* handler);
		virtual bool GetRelocationInfo(Ref<BinaryView> view, Ref<Architecture> arch, std::vector<BNRelocationInfo>& result) override;
		virtual bool ApplyRelocation(Ref<BinaryView> view, Ref<Architecture> arch, Ref<Relocation> reloc, uint8_t* dest,
			size_t len) override;
		virtual size_t GetOperandForExternalRelocation(const uint8_t* data, uint64_t addr, size_t length,
			Ref<LowLevelILFunction> il, Ref<Relocation> relocation) override;
	};

	class UpdateException: public std::exception
	{
		const std::string m_desc;
	public:
		UpdateException(const std::string& desc): std::exception(), m_desc(desc) {}
		virtual const char* what() const NOEXCEPT { return m_desc.c_str(); }
	};

	struct UpdateChannel
	{
		std::string name;
		std::string description;
		std::string latestVersion;

		static std::vector<UpdateChannel> GetList();

		bool AreUpdatesAvailable(uint64_t* expireTime, uint64_t* serverTime);

		BNUpdateResult UpdateToVersion(const std::string& version);
		BNUpdateResult UpdateToVersion(const std::string& version,
		                               const std::function<bool(uint64_t progress, uint64_t total)>& progress);
		BNUpdateResult UpdateToLatestVersion();
		BNUpdateResult UpdateToLatestVersion(const std::function<bool(uint64_t progress, uint64_t total)>& progress);
	};

	/*! UpdateVersion documentation
	*/
	struct UpdateVersion
	{
		std::string version;
		std::string notes;
		time_t time;

		static std::vector<UpdateVersion> GetChannelVersions(const std::string& channel);
	};

	struct PluginCommandContext
	{
		Ref<BinaryView> view;
		uint64_t address, length;
		size_t instrIndex;
		Ref<Function> function;
		Ref<LowLevelILFunction> lowLevelILFunction;
		Ref<MediumLevelILFunction> mediumLevelILFunction;

		PluginCommandContext();
	};

	class PluginCommand
	{
		BNPluginCommand m_command;

		struct RegisteredDefaultCommand
		{
			std::function<void(BinaryView*)> action;
			std::function<bool(BinaryView*)> isValid;
		};

		struct RegisteredAddressCommand
		{
			std::function<void(BinaryView*, uint64_t)> action;
			std::function<bool(BinaryView*, uint64_t)> isValid;
		};

		struct RegisteredRangeCommand
		{
			std::function<void(BinaryView*, uint64_t, uint64_t)> action;
			std::function<bool(BinaryView*, uint64_t, uint64_t)> isValid;
		};

		struct RegisteredFunctionCommand
		{
			std::function<void(BinaryView*, Function*)> action;
			std::function<bool(BinaryView*, Function*)> isValid;
		};

		struct RegisteredLowLevelILFunctionCommand
		{
			std::function<void(BinaryView*, LowLevelILFunction*)> action;
			std::function<bool(BinaryView*, LowLevelILFunction*)> isValid;
		};

		struct RegisteredLowLevelILInstructionCommand
		{
			std::function<void(BinaryView*, const LowLevelILInstruction&)> action;
			std::function<bool(BinaryView*, const LowLevelILInstruction&)> isValid;
		};

		struct RegisteredMediumLevelILFunctionCommand
		{
			std::function<void(BinaryView*, MediumLevelILFunction*)> action;
			std::function<bool(BinaryView*, MediumLevelILFunction*)> isValid;
		};

		struct RegisteredMediumLevelILInstructionCommand
		{
			std::function<void(BinaryView*, const MediumLevelILInstruction&)> action;
			std::function<bool(BinaryView*, const MediumLevelILInstruction&)> isValid;
		};

		static void DefaultPluginCommandActionCallback(void* ctxt, BNBinaryView* view);
		static void AddressPluginCommandActionCallback(void* ctxt, BNBinaryView* view, uint64_t addr);
		static void RangePluginCommandActionCallback(void* ctxt, BNBinaryView* view, uint64_t addr, uint64_t len);
		static void FunctionPluginCommandActionCallback(void* ctxt, BNBinaryView* view, BNFunction* func);
		static void LowLevelILFunctionPluginCommandActionCallback(void* ctxt, BNBinaryView* view,
			BNLowLevelILFunction* func);
		static void LowLevelILInstructionPluginCommandActionCallback(void* ctxt, BNBinaryView* view,
			BNLowLevelILFunction* func, size_t instr);
		static void MediumLevelILFunctionPluginCommandActionCallback(void* ctxt, BNBinaryView* view,
			BNMediumLevelILFunction* func);
		static void MediumLevelILInstructionPluginCommandActionCallback(void* ctxt, BNBinaryView* view,
			BNMediumLevelILFunction* func, size_t instr);

		static bool DefaultPluginCommandIsValidCallback(void* ctxt, BNBinaryView* view);
		static bool AddressPluginCommandIsValidCallback(void* ctxt, BNBinaryView* view, uint64_t addr);
		static bool RangePluginCommandIsValidCallback(void* ctxt, BNBinaryView* view, uint64_t addr, uint64_t len);
		static bool FunctionPluginCommandIsValidCallback(void* ctxt, BNBinaryView* view, BNFunction* func);
		static bool LowLevelILFunctionPluginCommandIsValidCallback(void* ctxt, BNBinaryView* view,
			BNLowLevelILFunction* func);
		static bool LowLevelILInstructionPluginCommandIsValidCallback(void* ctxt, BNBinaryView* view,
			BNLowLevelILFunction* func, size_t instr);
		static bool MediumLevelILFunctionPluginCommandIsValidCallback(void* ctxt, BNBinaryView* view,
			BNMediumLevelILFunction* func);
		static bool MediumLevelILInstructionPluginCommandIsValidCallback(void* ctxt, BNBinaryView* view,
			BNMediumLevelILFunction* func, size_t instr);

	public:
		PluginCommand(const BNPluginCommand& cmd);
		PluginCommand(const PluginCommand& cmd);
		~PluginCommand();

		PluginCommand& operator=(const PluginCommand& cmd);

		static void Register(const std::string& name, const std::string& description,
			const std::function<void(BinaryView* view)>& action);
		static void Register(const std::string& name, const std::string& description,
			const std::function<void(BinaryView* view)>& action,
			const std::function<bool(BinaryView* view)>& isValid);
		static void RegisterForAddress(const std::string& name, const std::string& description,
			const std::function<void(BinaryView* view, uint64_t addr)>& action);
		static void RegisterForAddress(const std::string& name, const std::string& description,
			const std::function<void(BinaryView* view, uint64_t addr)>& action,
			const std::function<bool(BinaryView* view, uint64_t addr)>& isValid);
		static void RegisterForRange(const std::string& name, const std::string& description,
			const std::function<void(BinaryView* view, uint64_t addr, uint64_t len)>& action);
		static void RegisterForRange(const std::string& name, const std::string& description,
			const std::function<void(BinaryView* view, uint64_t addr, uint64_t len)>& action,
			const std::function<bool(BinaryView* view, uint64_t addr, uint64_t len)>& isValid);
		static void RegisterForFunction(const std::string& name, const std::string& description,
			const std::function<void(BinaryView* view, Function* func)>& action);
		static void RegisterForFunction(const std::string& name, const std::string& description,
			const std::function<void(BinaryView* view, Function* func)>& action,
			const std::function<bool(BinaryView* view, Function* func)>& isValid);
		static void RegisterForLowLevelILFunction(const std::string& name, const std::string& description,
			const std::function<void(BinaryView* view, LowLevelILFunction* func)>& action);
		static void RegisterForLowLevelILFunction(const std::string& name, const std::string& description,
			const std::function<void(BinaryView* view, LowLevelILFunction* func)>& action,
			const std::function<bool(BinaryView* view, LowLevelILFunction* func)>& isValid);
		static void RegisterForLowLevelILInstruction(const std::string& name, const std::string& description,
			const std::function<void(BinaryView* view, const LowLevelILInstruction& instr)>& action);
		static void RegisterForLowLevelILInstruction(const std::string& name, const std::string& description,
			const std::function<void(BinaryView* view, const LowLevelILInstruction& instr)>& action,
			const std::function<bool(BinaryView* view, const LowLevelILInstruction& instr)>& isValid);
		static void RegisterForMediumLevelILFunction(const std::string& name, const std::string& description,
			const std::function<void(BinaryView* view, MediumLevelILFunction* func)>& action);
		static void RegisterForMediumLevelILFunction(const std::string& name, const std::string& description,
			const std::function<void(BinaryView* view, MediumLevelILFunction* func)>& action,
			const std::function<bool(BinaryView* view, MediumLevelILFunction* func)>& isValid);
		static void RegisterForMediumLevelILInstruction(const std::string& name, const std::string& description,
			const std::function<void(BinaryView* view, const MediumLevelILInstruction& instr)>& action);
		static void RegisterForMediumLevelILInstruction(const std::string& name, const std::string& description,
			const std::function<void(BinaryView* view, const MediumLevelILInstruction& instr)>& action,
			const std::function<bool(BinaryView* view, const MediumLevelILInstruction& instr)>& isValid);

		static std::vector<PluginCommand> GetList();
		static std::vector<PluginCommand> GetValidList(const PluginCommandContext& ctxt);

		std::string GetName() const { return m_command.name; }
		std::string GetDescription() const { return m_command.description; }

		bool IsValid(const PluginCommandContext& ctxt) const;
		void Execute(const PluginCommandContext& ctxt) const;
	};

	class CallingConvention: public CoreRefCountObject<BNCallingConvention,
		BNNewCallingConventionReference, BNFreeCallingConvention>
	{
	protected:
		CallingConvention(BNCallingConvention* cc);
		CallingConvention(Architecture* arch, const std::string& name);

		static void FreeCallback(void* ctxt);

		static uint32_t* GetCallerSavedRegistersCallback(void* ctxt, size_t* count);
		static uint32_t* GetIntegerArgumentRegistersCallback(void* ctxt, size_t* count);
		static uint32_t* GetFloatArgumentRegistersCallback(void* ctxt, size_t* count);
		static void FreeRegisterListCallback(void* ctxt, uint32_t* regs);

		static bool AreArgumentRegistersSharedIndexCallback(void* ctxt);
		static bool IsStackReservedForArgumentRegistersCallback(void* ctxt);
		static bool IsStackAdjustedOnReturnCallback(void* ctxt);

		static uint32_t GetIntegerReturnValueRegisterCallback(void* ctxt);
		static uint32_t GetHighIntegerReturnValueRegisterCallback(void* ctxt);
		static uint32_t GetFloatReturnValueRegisterCallback(void* ctxt);
		static uint32_t GetGlobalPointerRegisterCallback(void* ctxt);

		static uint32_t* GetImplicitlyDefinedRegistersCallback(void* ctxt, size_t* count);
		static void GetIncomingRegisterValueCallback(void* ctxt, uint32_t reg, BNFunction* func, BNRegisterValue* result);
		static void GetIncomingFlagValueCallback(void* ctxt, uint32_t reg, BNFunction* func, BNRegisterValue* result);

		static void GetIncomingVariableForParameterVariableCallback(void* ctxt, const BNVariable* var,
			BNFunction* func, BNVariable* result);
		static void GetParameterVariableForIncomingVariableCallback(void* ctxt, const BNVariable* var,
			BNFunction* func, BNVariable* result);

	public:
		Ref<Architecture> GetArchitecture() const;
		std::string GetName() const;

		virtual std::vector<uint32_t> GetCallerSavedRegisters();

		virtual std::vector<uint32_t> GetIntegerArgumentRegisters();
		virtual std::vector<uint32_t> GetFloatArgumentRegisters();
		virtual bool AreArgumentRegistersSharedIndex();
		virtual bool IsStackReservedForArgumentRegisters();
		virtual bool IsStackAdjustedOnReturn();

		virtual uint32_t GetIntegerReturnValueRegister() = 0;
		virtual uint32_t GetHighIntegerReturnValueRegister();
		virtual uint32_t GetFloatReturnValueRegister();
		virtual uint32_t GetGlobalPointerRegister();

		virtual std::vector<uint32_t> GetImplicitlyDefinedRegisters();
		virtual RegisterValue GetIncomingRegisterValue(uint32_t reg, Function* func);
		virtual RegisterValue GetIncomingFlagValue(uint32_t flag, Function* func);

		virtual Variable GetIncomingVariableForParameterVariable(const Variable& var, Function* func);
		virtual Variable GetParameterVariableForIncomingVariable(const Variable& var, Function* func);
	};

	class CoreCallingConvention: public CallingConvention
	{
	public:
		CoreCallingConvention(BNCallingConvention* cc);

		virtual std::vector<uint32_t> GetCallerSavedRegisters() override;

		virtual std::vector<uint32_t> GetIntegerArgumentRegisters() override;
		virtual std::vector<uint32_t> GetFloatArgumentRegisters() override;
		virtual bool AreArgumentRegistersSharedIndex() override;
		virtual bool IsStackReservedForArgumentRegisters() override;
		virtual bool IsStackAdjustedOnReturn() override;

		virtual uint32_t GetIntegerReturnValueRegister() override;
		virtual uint32_t GetHighIntegerReturnValueRegister() override;
		virtual uint32_t GetFloatReturnValueRegister() override;
		virtual uint32_t GetGlobalPointerRegister() override;

		virtual std::vector<uint32_t> GetImplicitlyDefinedRegisters() override;
		virtual RegisterValue GetIncomingRegisterValue(uint32_t reg, Function* func) override;
		virtual RegisterValue GetIncomingFlagValue(uint32_t flag, Function* func) override;

		virtual Variable GetIncomingVariableForParameterVariable(const Variable& var, Function* func) override;
		virtual Variable GetParameterVariableForIncomingVariable(const Variable& var, Function* func) override;
	};

	/*!
		Platform base class. This should be subclassed when creating a new platform
	 */
	class Platform: public CoreRefCountObject<BNPlatform, BNNewPlatformReference, BNFreePlatform>
	{
	protected:
		Platform(Architecture* arch, const std::string& name);

	public:
		Platform(BNPlatform* platform);

		Ref<Architecture> GetArchitecture() const;
		std::string GetName() const;

		static void Register(const std::string& os, Platform* platform);
		static Ref<Platform> GetByName(const std::string& name);
		static std::vector<Ref<Platform>> GetList();
		static std::vector<Ref<Platform>> GetList(Architecture* arch);
		static std::vector<Ref<Platform>> GetList(const std::string& os);
		static std::vector<Ref<Platform>> GetList(const std::string& os, Architecture* arch);
		static std::vector<std::string> GetOSList();

		Ref<CallingConvention> GetDefaultCallingConvention() const;
		Ref<CallingConvention> GetCdeclCallingConvention() const;
		Ref<CallingConvention> GetStdcallCallingConvention() const;
		Ref<CallingConvention> GetFastcallCallingConvention() const;
		std::vector<Ref<CallingConvention>> GetCallingConventions() const;
		Ref<CallingConvention> GetSystemCallConvention() const;

		void RegisterCallingConvention(CallingConvention* cc);
		void RegisterDefaultCallingConvention(CallingConvention* cc);
		void RegisterCdeclCallingConvention(CallingConvention* cc);
		void RegisterStdcallCallingConvention(CallingConvention* cc);
		void RegisterFastcallCallingConvention(CallingConvention* cc);
		void SetSystemCallConvention(CallingConvention* cc);

		Ref<Platform> GetRelatedPlatform(Architecture* arch);
		void AddRelatedPlatform(Architecture* arch, Platform* platform);
		Ref<Platform> GetAssociatedPlatformByAddress(uint64_t& addr);

		std::map<QualifiedName, Ref<Type>> GetTypes();
		std::map<QualifiedName, Ref<Type>> GetVariables();
		std::map<QualifiedName, Ref<Type>> GetFunctions();
		std::map<uint32_t, QualifiedNameAndType> GetSystemCalls();
		Ref<Type> GetTypeByName(const QualifiedName& name);
		Ref<Type> GetVariableByName(const QualifiedName& name);
		Ref<Type> GetFunctionByName(const QualifiedName& name);
		std::string GetSystemCallName(uint32_t n);
		Ref<Type> GetSystemCallType(uint32_t n);

		std::string GenerateAutoPlatformTypeId(const QualifiedName& name);
		Ref<NamedTypeReference> GenerateAutoPlatformTypeReference(BNNamedTypeReferenceClass cls,
			const QualifiedName& name);
		std::string GetAutoPlatformTypeIdSource();

		bool ParseTypesFromSource(const std::string& source, const std::string& fileName,
			std::map<QualifiedName, Ref<Type>>& types,
			std::map<QualifiedName, Ref<Type>>& variables,
			std::map<QualifiedName, Ref<Type>>& functions, std::string& errors,
			const std::vector<std::string>& includeDirs = std::vector<std::string>(),
			const std::string& autoTypeSource = "");
		bool ParseTypesFromSourceFile(const std::string& fileName,
			std::map<QualifiedName, Ref<Type>>& types,
			std::map<QualifiedName, Ref<Type>>& variables,
			std::map<QualifiedName, Ref<Type>>& functions, std::string& errors,
			const std::vector<std::string>& includeDirs = std::vector<std::string>(),
			const std::string& autoTypeSource = "");
	};

	// DownloadProvider
	class DownloadProvider;

	class DownloadInstance: public CoreRefCountObject<BNDownloadInstance, BNNewDownloadInstanceReference, BNFreeDownloadInstance>
	{
	protected:
		DownloadInstance(DownloadProvider* provider);
		DownloadInstance(BNDownloadInstance* instance);
		virtual ~DownloadInstance();

		static void DestroyInstanceCallback(void* ctxt);
		static int PerformRequestCallback(void* ctxt, const char* url);

		virtual void DestroyInstance();

	public:
		virtual int PerformRequest(const std::string& url) = 0;

		int PerformRequest(const std::string& url, BNDownloadInstanceOutputCallbacks* callbacks);
		uint64_t WriteDataCallback(uint8_t* data, uint64_t len);
		bool NotifyProgressCallback(uint64_t progress, uint64_t total);
		void SetError(const std::string& error);
		std::string GetError() const;
	};

	class CoreDownloadInstance: public DownloadInstance
	{
	public:
		CoreDownloadInstance(BNDownloadInstance* instance);
		virtual ~CoreDownloadInstance() {};

		virtual int PerformRequest(const std::string& url) override;
	};

	class DownloadProvider: public StaticCoreRefCountObject<BNDownloadProvider>
	{
		std::string m_nameForRegister;

	protected:
		DownloadProvider(const std::string& name);
		DownloadProvider(BNDownloadProvider* provider);

		static BNDownloadInstance* CreateInstanceCallback(void* ctxt);

	public:
		virtual Ref<DownloadInstance> CreateNewInstance() = 0;

		static std::vector<Ref<DownloadProvider>> GetList();
		static Ref<DownloadProvider> GetByName(const std::string& name);
		static void Register(DownloadProvider* provider);
	};

	class CoreDownloadProvider: public DownloadProvider
	{
	public:
		CoreDownloadProvider(BNDownloadProvider* provider);
		virtual Ref<DownloadInstance> CreateNewInstance() override;
	};

	// Scripting Provider
	class ScriptingOutputListener
	{
		BNScriptingOutputListener m_callbacks;

		static void OutputCallback(void* ctxt, const char* text);
		static void ErrorCallback(void* ctxt, const char* text);
		static void InputReadyStateChangedCallback(void* ctxt, BNScriptingProviderInputReadyState state);

	public:
		ScriptingOutputListener();
		BNScriptingOutputListener& GetCallbacks() { return m_callbacks; }

		virtual void NotifyOutput(const std::string& text);
		virtual void NotifyError(const std::string& text);
		virtual void NotifyInputReadyStateChanged(BNScriptingProviderInputReadyState state);
	};

	class ScriptingProvider;

	class ScriptingInstance: public CoreRefCountObject<BNScriptingInstance,
		BNNewScriptingInstanceReference, BNFreeScriptingInstance>
	{
	protected:
		ScriptingInstance(ScriptingProvider* provider);
		ScriptingInstance(BNScriptingInstance* instance);
		virtual ~ScriptingInstance();

		static void DestroyInstanceCallback(void* ctxt);
		static BNScriptingProviderExecuteResult ExecuteScriptInputCallback(void* ctxt, const char* input);
		static void SetCurrentBinaryViewCallback(void* ctxt, BNBinaryView* view);
		static void SetCurrentFunctionCallback(void* ctxt, BNFunction* func);
		static void SetCurrentBasicBlockCallback(void* ctxt, BNBasicBlock* block);
		static void SetCurrentAddressCallback(void* ctxt, uint64_t addr);
		static void SetCurrentSelectionCallback(void* ctxt, uint64_t begin, uint64_t end);

		virtual void DestroyInstance();

	public:
		virtual BNScriptingProviderExecuteResult ExecuteScriptInput(const std::string& input) = 0;
		virtual void SetCurrentBinaryView(BinaryView* view);
		virtual void SetCurrentFunction(Function* func);
		virtual void SetCurrentBasicBlock(BasicBlock* block);
		virtual void SetCurrentAddress(uint64_t addr);
		virtual void SetCurrentSelection(uint64_t begin, uint64_t end);

		void Output(const std::string& text);
		void Error(const std::string& text);
		void InputReadyStateChanged(BNScriptingProviderInputReadyState state);
		BNScriptingProviderInputReadyState GetInputReadyState();

		void RegisterOutputListener(ScriptingOutputListener* listener);
		void UnregisterOutputListener(ScriptingOutputListener* listener);
	};

	class CoreScriptingInstance: public ScriptingInstance
	{
	public:
		CoreScriptingInstance(BNScriptingInstance* instance);
		virtual ~CoreScriptingInstance() {};

		virtual BNScriptingProviderExecuteResult ExecuteScriptInput(const std::string& input) override;
		virtual void SetCurrentBinaryView(BinaryView* view) override;
		virtual void SetCurrentFunction(Function* func) override;
		virtual void SetCurrentBasicBlock(BasicBlock* block) override;
		virtual void SetCurrentAddress(uint64_t addr) override;
		virtual void SetCurrentSelection(uint64_t begin, uint64_t end) override;
	};

	class ScriptingProvider: public StaticCoreRefCountObject<BNScriptingProvider>
	{
		std::string m_nameForRegister;

	protected:
		ScriptingProvider(const std::string& name);
		ScriptingProvider(BNScriptingProvider* provider);

		static BNScriptingInstance* CreateInstanceCallback(void* ctxt);

	public:
		virtual Ref<ScriptingInstance> CreateNewInstance() = 0;

		std::string GetName();

		static std::vector<Ref<ScriptingProvider>> GetList();
		static Ref<ScriptingProvider> GetByName(const std::string& name);
		static void Register(ScriptingProvider* provider);
	};

	class CoreScriptingProvider: public ScriptingProvider
	{
	public:
		CoreScriptingProvider(BNScriptingProvider* provider);
		virtual Ref<ScriptingInstance> CreateNewInstance() override;
	};

	class MainThreadAction: public CoreRefCountObject<BNMainThreadAction,
		BNNewMainThreadActionReference, BNFreeMainThreadAction>
	{
	public:
		MainThreadAction(BNMainThreadAction* action);
		void Execute();
		bool IsDone() const;
		void Wait();
	};

	class MainThreadActionHandler
	{
	public:
		virtual void AddMainThreadAction(MainThreadAction* action) = 0;
	};

	class BackgroundTask: public CoreRefCountObject<BNBackgroundTask,
		BNNewBackgroundTaskReference, BNFreeBackgroundTask>
	{
	public:
		BackgroundTask(BNBackgroundTask* task);
		BackgroundTask(const std::string& initialText, bool canCancel);

		bool CanCancel() const;
		bool IsCancelled() const;
		bool IsFinished() const;
		std::string GetProgressText() const;

		void Cancel();
		void Finish();
		void SetProgressText(const std::string& text);

		static std::vector<Ref<BackgroundTask>> GetRunningTasks();
	};

	struct FormInputField
	{
		BNFormInputFieldType type;
		std::string prompt;
		Ref<BinaryView> view; // For AddressFormField
		uint64_t currentAddress; // For AddressFormField
		std::vector<std::string> choices; // For ChoiceFormField
		std::string ext; // For OpenFileNameFormField, SaveFileNameFormField
		std::string defaultName; // For SaveFileNameFormField
		int64_t intResult;
		uint64_t addressResult;
		std::string stringResult;
		size_t indexResult;

		static FormInputField Label(const std::string& text);
		static FormInputField Separator();
		static FormInputField TextLine(const std::string& prompt);
		static FormInputField MultilineText(const std::string& prompt);
		static FormInputField Integer(const std::string& prompt);
		static FormInputField Address(const std::string& prompt, BinaryView* view = nullptr, uint64_t currentAddress = 0);
		static FormInputField Choice(const std::string& prompt, const std::vector<std::string>& choices);
		static FormInputField OpenFileName(const std::string& prompt, const std::string& ext);
		static FormInputField SaveFileName(const std::string& prompt, const std::string& ext,
			const std::string& defaultName = "");
		static FormInputField DirectoryName(const std::string& prompt, const std::string& defaultName = "");
	};

	class ReportCollection: public CoreRefCountObject<BNReportCollection,
		BNNewReportCollectionReference, BNFreeReportCollection>
	{
	public:
		ReportCollection();
		ReportCollection(BNReportCollection* reports);

		size_t GetCount() const;
		BNReportType GetType(size_t i) const;
		Ref<BinaryView> GetView(size_t i) const;
		std::string GetTitle(size_t i) const;
		std::string GetContents(size_t i) const;
		std::string GetPlainText(size_t i) const;
		Ref<FlowGraph> GetFlowGraph(size_t i) const;

		void AddPlainTextReport(Ref<BinaryView> view, const std::string& title, const std::string& contents);
		void AddMarkdownReport(Ref<BinaryView> view, const std::string& title, const std::string& contents,
			const std::string& plainText = "");
		void AddHTMLReport(Ref<BinaryView> view, const std::string& title, const std::string& contents,
			const std::string& plainText = "");
		void AddGraphReport(Ref<BinaryView> view, const std::string& title, Ref<FlowGraph> graph);
	};

	class InteractionHandler
	{
	public:
		virtual void ShowPlainTextReport(Ref<BinaryView> view, const std::string& title, const std::string& contents) = 0;
		virtual void ShowMarkdownReport(Ref<BinaryView> view, const std::string& title, const std::string& contents,
			const std::string& plainText);
		virtual void ShowHTMLReport(Ref<BinaryView> view, const std::string& title, const std::string& contents,
			const std::string& plainText);
		virtual void ShowGraphReport(Ref<BinaryView> view, const std::string& title, Ref<FlowGraph> graph);
		virtual void ShowReportCollection(const std::string& title, Ref<ReportCollection> reports);

		virtual bool GetTextLineInput(std::string& result, const std::string& prompt, const std::string& title) = 0;
		virtual bool GetIntegerInput(int64_t& result, const std::string& prompt, const std::string& title);
		virtual bool GetAddressInput(uint64_t& result, const std::string& prompt, const std::string& title,
			Ref<BinaryView> view, uint64_t currentAddr);
		virtual bool GetChoiceInput(size_t& idx, const std::string& prompt, const std::string& title,
			const std::vector<std::string>& choices) = 0;
		virtual bool GetOpenFileNameInput(std::string& result, const std::string& prompt, const std::string& ext = "");
		virtual bool GetSaveFileNameInput(std::string& result, const std::string& prompt,
			const std::string& ext = "", const std::string& defaultName = "");
		virtual bool GetDirectoryNameInput(std::string& result, const std::string& prompt,
			const std::string& defaultName = "");
		virtual bool GetFormInput(std::vector<FormInputField>& fields, const std::string& title) = 0;

		virtual BNMessageBoxButtonResult ShowMessageBox(const std::string& title, const std::string& text,
			BNMessageBoxButtonSet buttons = OKButtonSet, BNMessageBoxIcon icon = InformationIcon) = 0;
	};

	typedef BNPluginOrigin PluginOrigin;
	typedef BNPluginUpdateStatus PluginUpdateStatus;
	typedef BNPluginType PluginType;

	class RepoPlugin: public CoreRefCountObject<BNRepoPlugin, BNNewPluginReference, BNFreePlugin>
	{
	public:
		RepoPlugin(BNRepoPlugin* plugin);
		std::string GetPath() const;
		bool IsInstalled() const;
		std::string GetPluginDirectory() const;
		void SetEnabled(bool enabled);
		bool IsEnabled() const;
		PluginUpdateStatus GetPluginUpdateStatus() const;
		std::string GetApi() const;
		std::string GetAuthor() const;
		std::string GetDescription() const;
		std::string GetLicense() const;
		std::string GetLicenseText() const;
		std::string GetLongdescription() const;
		std::string GetMinimimVersions() const;
		std::string GetName() const;
		std::vector<PluginType> GetPluginTypes() const;
		std::string GetUrl() const;
		std::string GetVersion() const;
	};

	class Repository: public CoreRefCountObject<BNRepository, BNNewRepositoryReference, BNFreeRepository>
	{
	public:
		Repository(BNRepository* repository);
		~Repository();
		std::string GetUrl() const;
		std::string GetRepoPath() const;
		std::string GetLocalReference() const;
		std::string GetRemoteReference() const;
		std::vector<Ref<RepoPlugin>> GetPlugins() const;
		bool IsInitialized() const;
		std::string GetPluginDirectory() const;
		Ref<RepoPlugin> GetPluginByPath(const std::string& pluginPath);
		std::string GetFullPath() const;
	};

	class RepositoryManager: public CoreRefCountObject<BNRepositoryManager, BNNewRepositoryManagerReference, BNFreeRepositoryManager>
	{
		bool m_core;
	public:
		RepositoryManager(const std::string& enabledPluginsPath);
		RepositoryManager(BNRepositoryManager* repoManager);
		RepositoryManager();
		~RepositoryManager();
		bool CheckForUpdates();
		std::vector<Ref<Repository>> GetRepositories();
		Ref<Repository> GetRepositoryByPath(const std::string& repoName);
		bool AddRepository(const std::string& url,
			const std::string& repoPath, // Relative path within the repositories directory
			const std::string& localReference="master",
			const std::string& remoteReference="origin");
		bool EnablePlugin(const std::string& repoName, const std::string& pluginPath);
		bool DisablePlugin(const std::string& repoName, const std::string& pluginPath);
		bool InstallPlugin(const std::string& repoName, const std::string& pluginPath);
		bool UninstallPlugin(const std::string& repoName, const std::string& pluginPath);
		Ref<Repository> GetDefaultRepository();
	};

	class Setting
	{
	public:
		static bool GetBool(const std::string& settingGroup, const std::string& name, bool defaultValue);
		static int64_t GetInteger(const std::string& settingGroup, const std::string& name, int64_t defaultValue=0);
		static std::string GetString(const std::string& settingGroup, const std::string& name, const std::string& defaultValue="");
		static std::vector<int64_t> GetIntegerList(const std::string& settingGroup, const std::string& name, const std::vector<int64_t>& defaultValue={});
		static std::vector<std::string> GetStringList(const std::string& settingGroup, const std::string& name, const std::vector<std::string>& defaultValue={});
		static double GetDouble(const std::string& settingGroup, const std::string& name, double defaultValue=0.0);

		static bool IsPresent(const std::string& settingGroup, const std::string& name);
		static bool IsBool(const std::string& settingGroup, const std::string& name);
		static bool IsInteger(const std::string& settingGroup, const std::string& name);
		static bool IsString(const std::string& settingGroup, const std::string& name);
		static bool IsIntegerList(const std::string& settingGroup, const std::string& name);
		static bool IsStringList(const std::string& settingGroup, const std::string& name);
		static bool IsDouble(const std::string& settingGroup, const std::string& name);

		static bool Set(const std::string& settingGroup,
			const std::string& name,
			bool value,
			bool autoFlush=true);
		static bool Set(const std::string& settingGroup,
			const std::string& name,
			int64_t value,
			bool autoFlush=true);
		static bool Set(const std::string& settingGroup,
			const std::string& name,
			const std::string& value,
			bool autoFlush=true);
		static bool Set(const std::string& settingGroup,
			const std::string& name,
			const std::vector<int64_t>& value,
			bool autoFlush=true);
		static bool Set(const std::string& settingGroup,
			const std::string& name,
			const std::vector<std::string>& value,
			bool autoFlush=true);
		static bool Set(const std::string& settingGroup,
			const std::string& name,
			double value,
			bool autoFlush=true);

		static bool RemoveSettingGroup(const std::string& settingGroup, bool autoFlush=true);
		static bool RemoveSetting(const std::string& settingGroup, const std::string& setting, bool autoFlush=true);
		static bool FlushSettings();
	};

	typedef BNMetadataType MetadataType;

	class Metadata: public CoreRefCountObject<BNMetadata, BNNewMetadataReference, BNFreeMetadata>
	{
	public:
		explicit Metadata(BNMetadata* structuredData);
		explicit Metadata(bool data);
		explicit Metadata(const std::string& data);
		explicit Metadata(uint64_t data);
		explicit Metadata(int64_t data);
		explicit Metadata(double data);
		explicit Metadata(const std::vector<bool>& data);
		explicit Metadata(const std::vector<std::string>& data);
		explicit Metadata(const std::vector<uint64_t>& data);
		explicit Metadata(const std::vector<int64_t>& data);
		explicit Metadata(const std::vector<double>& data);
		explicit Metadata(const std::vector<uint8_t>& data);
		explicit Metadata(const std::vector<Ref<Metadata>>& data);
		explicit Metadata(const std::map<std::string, Ref<Metadata>>& data);
		explicit Metadata(MetadataType type);
		virtual ~Metadata() {}

		bool operator==(const Metadata& rhs);
		Ref<Metadata> operator[](const std::string& key);
		Ref<Metadata> operator[](size_t idx);

		MetadataType GetType() const;
		bool GetBoolean() const;
		std::string GetString() const;
		uint64_t GetUnsignedInteger() const;
		int64_t GetSignedInteger() const;
		double GetDouble() const;
		std::vector<bool> GetBooleanList() const;
		std::vector<std::string> GetStringList() const;
		std::vector<uint64_t> GetUnsignedIntegerList() const;
		std::vector<int64_t> GetSignedIntegerList() const;
		std::vector<double> GetDoubleList() const;
		std::vector<uint8_t> GetRaw() const;
		std::vector<Ref<Metadata>> GetArray();
		std::map<std::string, Ref<Metadata>> GetKeyValueStore();

		//For key-value data only
		Ref<Metadata> Get(const std::string& key);
		bool SetValueForKey(const std::string& key, Ref<Metadata> data);
		void RemoveKey(const std::string& key);

		//For array data only
		Ref<Metadata> Get(size_t index);
		bool Append(Ref<Metadata> data);
		void RemoveIndex(size_t index);
		size_t Size() const;

		bool IsBoolean() const;
		bool IsString() const;
		bool IsUnsignedInteger() const;
		bool IsSignedInteger() const;
		bool IsDouble() const;
		bool IsBooleanList() const;
		bool IsStringList() const;
		bool IsUnsignedIntegerList() const;
		bool IsSignedIntegerList() const;
		bool IsDoubleList() const;
		bool IsRaw() const;
		bool IsArray() const;
		bool IsKeyValueStore() const;
	};
}<|MERGE_RESOLUTION|>--- conflicted
+++ resolved
@@ -3140,11 +3140,9 @@
 		size_t GetMappedMediumLevelILInstructionIndex(size_t instr) const;
 		size_t GetMappedMediumLevelILExprIndex(size_t expr) const;
 
-<<<<<<< HEAD
 		static bool IsConstantType(BNLowLevelILOperation type) { return type == LLIL_CONST || type == LLIL_CONST_PTR || type == LLIL_EXTERN_PTR; }
-=======
+
 		Ref<FlowGraph> CreateFunctionGraph(DisassemblySettings* settings = nullptr);
->>>>>>> 59a2824b
 	};
 
 	struct MediumLevelILLabel: public BNMediumLevelILLabel
@@ -3478,11 +3476,9 @@
 		Confidence<Ref<Type>> GetExprType(size_t expr);
 		Confidence<Ref<Type>> GetExprType(const MediumLevelILInstruction& expr);
 
-<<<<<<< HEAD
 		static bool IsConstantType(BNMediumLevelILOperation op) { return op == MLIL_CONST || op == MLIL_CONST_PTR || op == MLIL_EXTERN_PTR; }
-=======
+
 		Ref<FlowGraph> CreateFunctionGraph(DisassemblySettings* settings = nullptr);
->>>>>>> 59a2824b
 	};
 
 	class FunctionRecognizer
